from collections import OrderedDict
import json
from django.urls import reverse
from rest_framework import serializers

# pylint: disable=redefined-builtin

# PokeAPI v2 serializers in order of dependency

from .models import *


#########################
#  SUMMARY SERIALIZERS  #
#########################

# Summary serializers are just for list and reference behavior

# Putting summary serializers up top so there are no conflicts
# with reference accross models due to script running order


class AbilitySummarySerializer(serializers.HyperlinkedModelSerializer):
    class Meta:
        model = Ability
        fields = ("name", "url")


class BerryFirmnessSummarySerializer(serializers.HyperlinkedModelSerializer):
    class Meta:
        model = BerryFirmness
        fields = ("name", "url")


class BerryFlavorSummarySerializer(serializers.HyperlinkedModelSerializer):
    class Meta:
        model = BerryFlavor
        fields = ("name", "url")


class BerrySummarySerializer(serializers.HyperlinkedModelSerializer):
    class Meta:
        model = Berry
        fields = ("name", "url")


class CharacteristicSummarySerializer(serializers.HyperlinkedModelSerializer):
    class Meta:
        model = Characteristic
        fields = ("url",)


class ContestEffectSummarySerializer(serializers.HyperlinkedModelSerializer):
    class Meta:
        model = ContestEffect
        fields = ("url",)


class ContestTypeSummarySerializer(serializers.HyperlinkedModelSerializer):
    class Meta:
        model = ContestType
        fields = ("name", "url")


class EggGroupSummarySerializer(serializers.HyperlinkedModelSerializer):
    class Meta:
        model = EggGroup
        fields = ("name", "url")


class EncounterConditionSummarySerializer(serializers.HyperlinkedModelSerializer):
    class Meta:
        model = EncounterCondition
        fields = ("name", "url")


class EncounterConditionValueSummarySerializer(serializers.HyperlinkedModelSerializer):
    class Meta:
        model = EncounterConditionValue
        fields = ("name", "url")


class EncounterMethodSummarySerializer(serializers.HyperlinkedModelSerializer):
    class Meta:
        model = EncounterMethod
        fields = ("name", "url")


class EvolutionTriggerSummarySerializer(serializers.HyperlinkedModelSerializer):
    class Meta:
        model = EvolutionTrigger
        fields = ("name", "url")


class EvolutionChainSummarySerializer(serializers.HyperlinkedModelSerializer):
    class Meta:
        model = EvolutionChain
        fields = ("url",)


class GenerationSummarySerializer(serializers.HyperlinkedModelSerializer):
    class Meta:
        model = Generation
        fields = ("name", "url")


class GenderSummarySerializer(serializers.HyperlinkedModelSerializer):
    class Meta:
        model = Gender
        fields = ("name", "url")


class GrowthRateSummarySerializer(serializers.HyperlinkedModelSerializer):
    class Meta:
        model = GrowthRate
        fields = ("name", "url")


class ItemPocketSummarySerializer(serializers.HyperlinkedModelSerializer):
    class Meta:
        model = ItemPocket
        fields = ("name", "url")


class ItemCategorySummarySerializer(serializers.HyperlinkedModelSerializer):
    class Meta:
        model = ItemCategory
        fields = ("name", "url")


class ItemAttributeSummarySerializer(serializers.HyperlinkedModelSerializer):
    class Meta:
        model = ItemAttribute
        fields = ("name", "url")


class ItemFlingEffectSummarySerializer(serializers.HyperlinkedModelSerializer):
    class Meta:
        model = ItemFlingEffect
        fields = ("name", "url")


class ItemSummarySerializer(serializers.HyperlinkedModelSerializer):
    class Meta:
        model = Item
        fields = ("name", "url")


class LanguageSummarySerializer(serializers.HyperlinkedModelSerializer):
    class Meta:
        model = Language
        fields = ("name", "url")


class LocationSummarySerializer(serializers.HyperlinkedModelSerializer):
    class Meta:
        model = Location
        fields = ("name", "url")


class LocationAreaSummarySerializer(serializers.HyperlinkedModelSerializer):
    class Meta:
        model = LocationArea
        fields = ("name", "url")


class MachineSummarySerializer(serializers.HyperlinkedModelSerializer):
    class Meta:
        model = Machine
        fields = ("url",)


class MoveBattleStyleSummarySerializer(serializers.HyperlinkedModelSerializer):
    class Meta:
        model = MoveBattleStyle
        fields = ("name", "url")


class MoveDamageClassSummarySerializer(serializers.HyperlinkedModelSerializer):
    class Meta:
        model = MoveDamageClass
        fields = ("name", "url")


class MoveMetaAilmentSummarySerializer(serializers.HyperlinkedModelSerializer):
    class Meta:
        model = MoveMetaAilment
        fields = ("name", "url")


class MoveMetaCategorySummarySerializer(serializers.HyperlinkedModelSerializer):
    class Meta:
        model = MoveMetaCategory
        fields = ("name", "url")


class MoveTargetSummarySerializer(serializers.HyperlinkedModelSerializer):
    class Meta:
        model = MoveTarget
        fields = ("name", "url")


class MoveSummarySerializer(serializers.HyperlinkedModelSerializer):
    class Meta:
        model = Move
        fields = ("name", "url")


class MoveLearnMethodSummarySerializer(serializers.HyperlinkedModelSerializer):
    class Meta:
        model = MoveLearnMethod
        fields = ("name", "url")


class NatureSummarySerializer(serializers.HyperlinkedModelSerializer):
    class Meta:
        model = Nature
        fields = ("name", "url")


class PalParkAreaSummarySerializer(serializers.HyperlinkedModelSerializer):
    class Meta:
        model = PalParkArea
        fields = ("name", "url")


class PokeathlonStatSummarySerializer(serializers.HyperlinkedModelSerializer):
    class Meta:
        model = PokeathlonStat
        fields = ("name", "url")


class PokedexSummarySerializer(serializers.HyperlinkedModelSerializer):
    class Meta:
        model = Pokedex
        fields = ("name", "url")


class PokemonColorSummarySerializer(serializers.HyperlinkedModelSerializer):
    class Meta:
        model = PokemonColor
        fields = ("name", "url")


class PokemonHabitatSummarySerializer(serializers.HyperlinkedModelSerializer):
    class Meta:
        model = PokemonHabitat
        fields = ("name", "url")


class PokemonShapeSummarySerializer(serializers.HyperlinkedModelSerializer):
    class Meta:
        model = PokemonShape
        fields = ("name", "url")


class PokemonSummarySerializer(serializers.HyperlinkedModelSerializer):
    class Meta:
        model = Pokemon
        fields = ("name", "url")


class PokemonSpeciesSummarySerializer(serializers.HyperlinkedModelSerializer):
    class Meta:
        model = PokemonSpecies
        fields = ("name", "url")


class PokemonFormSummarySerializer(serializers.HyperlinkedModelSerializer):
    class Meta:
        model = PokemonForm
        fields = ("name", "url")


class RegionSummarySerializer(serializers.HyperlinkedModelSerializer):
    class Meta:
        model = Region
        fields = ("name", "url")


class StatSummarySerializer(serializers.HyperlinkedModelSerializer):
    class Meta:
        model = Stat
        fields = ("name", "url")


class SuperContestEffectSummarySerializer(serializers.HyperlinkedModelSerializer):
    class Meta:
        model = SuperContestEffect
        fields = ("url",)


class TypeSummarySerializer(serializers.HyperlinkedModelSerializer):
    class Meta:
        model = Type
        fields = ("name", "url")


class VersionSummarySerializer(serializers.HyperlinkedModelSerializer):
    class Meta:
        model = Version
        fields = ("name", "url")


class VersionGroupSummarySerializer(serializers.HyperlinkedModelSerializer):
    class Meta:
        model = VersionGroup
        fields = ("name", "url")


#####################
#  MAP SERIALIZERS  #
#####################


class BerryFlavorMapSerializer(serializers.ModelSerializer):

    berry = BerrySummarySerializer()
    flavor = BerryFlavorSummarySerializer(source="berry_flavor")

    class Meta:
        model = BerryFlavorMap
        fields = ("potency", "berry", "flavor")


class ItemAttributeMapSerializer(serializers.ModelSerializer):

    item = ItemSummarySerializer()
    attribute = ItemAttributeSummarySerializer(source="item_attribute")

    class Meta:
        model = ItemAttributeMap
        fields = (
            "item",
            "attribute",
        )


class MoveMetaStatChangeSerializer(serializers.ModelSerializer):

    stat = StatSummarySerializer()
    move = MoveSummarySerializer()

    class Meta:
        model = MoveMetaStatChange
        fields = ("change", "move", "stat")


class NaturePokeathlonStatSerializer(serializers.ModelSerializer):

    pokeathlon_stat = PokeathlonStatSummarySerializer()
    nature = NatureSummarySerializer()

    class Meta:
        model = NaturePokeathlonStat
        fields = ("max_change", "nature", "pokeathlon_stat")


class PokemonAbilitySerializer(serializers.ModelSerializer):

    pokemon = PokemonSummarySerializer()
    ability = AbilitySummarySerializer()

    class Meta:
        model = PokemonAbility
        fields = ("is_hidden", "slot", "ability", "pokemon")


class PokemonDexEntrySerializer(serializers.ModelSerializer):

    entry_number = serializers.IntegerField(source="pokedex_number")
    pokedex = PokedexSummarySerializer()

    class Meta:
        model = PokemonDexNumber
        fields = ("entry_number", "pokedex")


class PokemonTypeSerializer(serializers.ModelSerializer):

    pokemon = PokemonSummarySerializer()
    type = TypeSummarySerializer()

    class Meta:
        model = PokemonType
        fields = ("slot", "pokemon", "type")


class PokemonTypePastSerializer(serializers.ModelSerializer):

    generation = GenerationSummarySerializer()
    type = TypeSummarySerializer()

    class Meta:
        model = PokemonTypePast
        fields = ('pokemon', 'generation', 'slot', 'type')


class PokedexVersionGroupSerializer(serializers.ModelSerializer):

    pokedex = PokedexSummarySerializer()
    version_group = VersionGroupSummarySerializer()

    class Meta:
        model = PokedexVersionGroup
        fields = ("pokedex", "version_group")


class VersionGroupMoveLearnMethodSerializer(serializers.ModelSerializer):

    version_group = VersionGroupSummarySerializer()
    move_learn_method = MoveLearnMethodSummarySerializer()

    class Meta:
        model = ItemAttributeMap
        fields = ("version_group", "move_learn_method")


class VersionGroupRegionSerializer(serializers.ModelSerializer):

    version_group = VersionGroupSummarySerializer()
    region = RegionSummarySerializer()

    class Meta:
        model = ItemAttributeMap
        fields = (
            "version_group",
            "region",
        )


class EncounterConditionValueMapSerializer(serializers.ModelSerializer):

    condition_value = EncounterConditionValueSummarySerializer(
        source="encounter_condition_value"
    )

    class Meta:
        model = EncounterConditionValueMap
        fields = ("condition_value",)


################################
#  CHARACTERISTIC SERIALIZERS  #
################################


class CharacteristicDescriptionSerializer(serializers.ModelSerializer):

    language = LanguageSummarySerializer()

    class Meta:
        model = CharacteristicDescription
        fields = ("description", "language")


class CharacteristicDetailSerializer(serializers.ModelSerializer):

    descriptions = CharacteristicDescriptionSerializer(
        many=True, read_only=True, source="characteristicdescription"
    )
    highest_stat = StatSummarySerializer(source="stat")
    gene_modulo = serializers.IntegerField(source="gene_mod_5")
    possible_values = serializers.SerializerMethodField("get_values")

    class Meta:
        model = Characteristic
        fields = (
            "id",
            "gene_modulo",
            "possible_values",
            "highest_stat",
            "descriptions",
        )

    def get_values(self, obj):

        mod = obj.gene_mod_5
        values = []
        while mod <= 30:
            values.append(mod)
            mod += 5

        return values


#########################
#  CONTEST SERIALIZERS  #
#########################


class SuperContestEffectFlavorTextSerializer(serializers.ModelSerializer):

    language = LanguageSummarySerializer()

    class Meta:
        model = SuperContestEffectFlavorText
        fields = ("flavor_text", "language")


class SuperContestEffectDetailSerializer(serializers.ModelSerializer):

    flavor_text_entries = SuperContestEffectFlavorTextSerializer(
        many=True, read_only=True, source="supercontesteffectflavortext"
    )
    moves = MoveSummarySerializer(many=True, read_only=True, source="move")

    class Meta:
        model = SuperContestEffect
        fields = ("id", "appeal", "flavor_text_entries", "moves")


class ContestEffectEffectTextSerializer(serializers.ModelSerializer):

    language = LanguageSummarySerializer()

    class Meta:
        model = ContestEffectEffectText
        fields = ("effect", "language")


class ContestEffectFlavorTextSerializer(serializers.ModelSerializer):

    language = LanguageSummarySerializer()

    class Meta:
        model = ContestEffectFlavorText
        fields = ("flavor_text", "language")


class ContestEffectDetailSerializer(serializers.ModelSerializer):

    effect_entries = ContestEffectEffectTextSerializer(
        many=True, read_only=True, source="contesteffecteffecttext"
    )
    flavor_text_entries = ContestEffectFlavorTextSerializer(
        many=True, read_only=True, source="contesteffectflavortext"
    )

    class Meta:
        model = ContestEffect
        fields = ("id", "appeal", "jam", "effect_entries", "flavor_text_entries")


class ContestTypeNameSerializer(serializers.ModelSerializer):

    language = LanguageSummarySerializer()

    class Meta:
        model = ContestTypeName
        fields = ("name", "color", "language")


class ContestTypeDetailSerializer(serializers.ModelSerializer):

    names = ContestTypeNameSerializer(
        many=True, read_only=True, source="contesttypename"
    )
    berry_flavor = BerryFlavorSummarySerializer(read_only=True, source="berryflavor")

    class Meta:
        model = ContestType
        fields = ("id", "name", "berry_flavor", "names")


class SuperContestComboSerializer(serializers.ModelSerializer):

    first_move = MoveSummarySerializer()
    second_move = MoveSummarySerializer()

    class Meta:
        model = SuperContestCombo
        fields = ("first_move", "second_move")


class ContestComboSerializer(serializers.ModelSerializer):

    first_move = MoveSummarySerializer()
    second_move = MoveSummarySerializer()

    class Meta:
        model = ContestCombo
        fields = ("first_move", "second_move")


########################
#  REGION SERIALIZERS  #
########################


class RegionNameSerializer(serializers.ModelSerializer):

    language = LanguageSummarySerializer()

    class Meta:
        model = RegionName
        fields = ("name", "language")


class RegionDetailSerializer(serializers.ModelSerializer):

    names = RegionNameSerializer(many=True, read_only=True, source="regionname")
    locations = LocationSummarySerializer(many=True, read_only=True, source="location")
    version_groups = serializers.SerializerMethodField("get_region_version_groups")
    pokedexes = PokedexSummarySerializer(many=True, read_only=True, source="pokedex")
    main_generation = GenerationSummarySerializer(read_only=True, source="generation")

    class Meta:
        model = Region
        fields = (
            "id",
            "name",
            "locations",
            "main_generation",
            "names",
            "pokedexes",
            "version_groups",
        )

    def get_region_version_groups(self, obj):

        vg_regions = VersionGroupRegion.objects.filter(region=obj)
        data = VersionGroupRegionSerializer(
            vg_regions, many=True, context=self.context
        ).data
        groups = []

        for group in data:
            groups.append(group["version_group"])

        return groups


############################
#  GENERATION SERIALIZERS  #
############################


class GenerationNameSerializer(serializers.ModelSerializer):

    language = LanguageSummarySerializer()

    class Meta:
        model = GenerationName
        fields = ("name", "language")


class GenerationDetailSerializer(serializers.ModelSerializer):

    main_region = RegionSummarySerializer(source="region")
    names = GenerationNameSerializer(many=True, read_only=True, source="generationname")
    abilities = AbilitySummarySerializer(many=True, read_only=True, source="ability")
    moves = MoveSummarySerializer(many=True, read_only=True, source="move")
    pokemon_species = PokemonSpeciesSummarySerializer(
        many=True, read_only=True, source="pokemonspecies"
    )
    types = TypeSummarySerializer(many=True, read_only=True, source="type")
    version_groups = VersionGroupSummarySerializer(
        many=True, read_only=True, source="versiongroup"
    )

    class Meta:
        model = Generation
        fields = (
            "id",
            "name",
            "abilities",
            "main_region",
            "moves",
            "names",
            "pokemon_species",
            "types",
            "version_groups",
        )


########################
#  GENDER SERIALIZERS  #
########################


class GenderDetailSerializer(serializers.ModelSerializer):

    pokemon_species_details = serializers.SerializerMethodField("get_species")
    required_for_evolution = serializers.SerializerMethodField("get_required")

    class Meta:
        model = Gender
        fields = ("id", "name", "pokemon_species_details", "required_for_evolution")

    def get_species(self, obj):

        species_objects = []

        if obj.name == "female":
            species_objects = PokemonSpecies.objects.filter(gender_rate__gt=0)
        elif obj.name == "male":
            species_objects = PokemonSpecies.objects.filter(gender_rate__range=[0, 7])
        elif obj.name == "genderless":
            species_objects = PokemonSpecies.objects.filter(gender_rate=-1)

        details = []

        for species in species_objects:
            detail = OrderedDict()
            detail["rate"] = species.gender_rate
            detail["pokemon_species"] = PokemonSpeciesSummarySerializer(
                species, context=self.context
            ).data
            details.append(detail)

        return details

    def get_required(self, obj):

        evo_objects = PokemonEvolution.objects.filter(gender=obj)
        species_list = []

        for evo in evo_objects:
            species = PokemonSpeciesSummarySerializer(
                evo.evolved_species, context=self.context
            ).data
            species_list.append(species)

        return species_list


#############################
#  GROWTH RATE SERIALIZERS  #
#############################


class ExperienceSerializer(serializers.ModelSerializer):
    class Meta:
        model = Experience
        fields = ("level", "experience")


class GrowthRateDescriptionSerializer(serializers.ModelSerializer):

    language = LanguageSummarySerializer()

    class Meta:
        model = GrowthRateDescription
        fields = ("description", "language")


class GrowthRateDetailSerializer(serializers.ModelSerializer):

    descriptions = GrowthRateDescriptionSerializer(
        many=True, read_only=True, source="growthratedescription"
    )
    levels = ExperienceSerializer(many=True, read_only=True, source="experience")
    pokemon_species = PokemonSpeciesSummarySerializer(
        many=True, read_only=True, source="pokemonspecies"
    )

    class Meta:
        model = GrowthRate
        fields = ("id", "name", "formula", "descriptions", "levels", "pokemon_species")


##########################
#  LANGUAGE SERIALIZERS  #
##########################


class LanguageNameSerializer(serializers.ModelSerializer):

    language = LanguageSummarySerializer(source="local_language")

    class Meta:
        model = LanguageName
        fields = ("name", "language")


class LanguageDetailSerializer(serializers.ModelSerializer):

    names = LanguageNameSerializer(
        many=True, read_only=True, source="languagename_language"
    )

    class Meta:
        model = Language
        fields = ("id", "name", "official", "iso639", "iso3166", "names")


########################################
#  LOCATION AND ENCOUNTER SERIALIZERS  #
########################################


class EncounterConditionNameSerializer(serializers.ModelSerializer):

    language = LanguageSummarySerializer()

    class Meta:
        model = EncounterConditionName
        fields = ("name", "language")


class EncounterConditionDetailSerializer(serializers.ModelSerializer):

    names = EncounterConditionNameSerializer(
        many=True, read_only=True, source="encounterconditionname"
    )
    values = EncounterConditionValueSummarySerializer(
        many=True, read_only=True, source="encounterconditionvalue"
    )

    class Meta:
        model = EncounterCondition
        fields = ("id", "name", "values", "names")


class EncounterConditionValueNameSerializer(serializers.ModelSerializer):

    language = LanguageSummarySerializer()

    class Meta:
        model = EncounterConditionValueName
        fields = ("name", "language")


class EncounterConditionValueDetailSerializer(serializers.ModelSerializer):

    condition = EncounterConditionSummarySerializer(source="encounter_condition")
    names = EncounterConditionValueNameSerializer(
        many=True, read_only=True, source="encounterconditionvaluename"
    )

    class Meta:
        model = EncounterConditionValue
        fields = ("id", "name", "condition", "names")


class EncounterMethodNameSerializer(serializers.ModelSerializer):

    language = LanguageSummarySerializer()

    class Meta:
        model = EncounterMethodName
        fields = ("name", "language")


class EncounterMethodDetailSerializer(serializers.ModelSerializer):

    names = EncounterMethodNameSerializer(
        many=True, read_only=True, source="encountermethodname"
    )

    class Meta:
        model = EncounterMethod
        fields = ("id", "name", "order", "names")


class EncounterSlotSerializer(serializers.ModelSerializer):

    encounter_method = EncounterMethodSummarySerializer()
    chance = serializers.IntegerField(source="rarity")

    class Meta:
        model = EncounterSlot
        fields = ("id", "slot", "chance", "encounter_method", "version_group")


class EncounterDetailSerializer(serializers.ModelSerializer):

    version = VersionSummarySerializer()
    location_area = LocationAreaSummarySerializer()
    pokemon = PokemonSummarySerializer()
    condition_values = serializers.SerializerMethodField("get_encounter_conditions")

    class Meta:
        model = Encounter
        fields = (
            "min_level",
            "max_level",
            "version",
            "encounter_slot",
            "pokemon",
            "location_area",
            "condition_values",
        )

    def get_encounter_conditions(self, obj):

        condition_values = EncounterConditionValueMap.objects.filter(encounter=obj)
        data = EncounterConditionValueMapSerializer(
            condition_values, many=True, context=self.context
        ).data
        values = []

        for map in data:
            values.append(map["condition_value"])

        return values


class LocationAreaEncounterRateSerializer(serializers.ModelSerializer):

    encounter_method = EncounterMethodSummarySerializer()
    version = VersionSummarySerializer()

    class Meta:
        model = LocationAreaEncounterRate
        fields = ("rate", "encounter_method", "version")


class LocationAreaNameSerializer(serializers.ModelSerializer):

    language = LanguageSummarySerializer()

    class Meta:
        model = LocationAreaName
        fields = ("name", "language")


class LocationAreaDetailSerializer(serializers.ModelSerializer):

    location = LocationSummarySerializer()
    encounter_method_rates = serializers.SerializerMethodField("get_method_rates")
    pokemon_encounters = serializers.SerializerMethodField("get_encounters")
    names = LocationAreaNameSerializer(
        many=True, read_only=True, source="locationareaname"
    )

    class Meta:
        model = LocationArea
        fields = (
            "id",
            "name",
            "game_index",
            "encounter_method_rates",
            "location",
            "names",
            "pokemon_encounters",
        )

    def get_method_rates(self, obj):

        # Get encounters related to this area and pull out unique encounter methods
        encounter_rates = LocationAreaEncounterRate.objects.filter(
            location_area=obj
        ).order_by("encounter_method_id")
        method_ids = encounter_rates.values("encounter_method_id").distinct()
        encounter_rate_list = []

        for id in method_ids:

            encounter_rate_details = OrderedDict()

            # Get each Unique Item by ID
            encounter_method_object = EncounterMethod.objects.get(
                pk=id["encounter_method_id"]
            )
            encounter_method_data = EncounterMethodSummarySerializer(
                encounter_method_object, context=self.context
            ).data
            encounter_rate_details["encounter_method"] = encounter_method_data

            # Get Versions associated with each unique item
            area_encounter_objects = encounter_rates.filter(
                encounter_method_id=id["encounter_method_id"]
            )
            serializer = LocationAreaEncounterRateSerializer(
                area_encounter_objects, many=True, context=self.context
            )
            encounter_rate_details["version_details"] = []

            for area_encounter in serializer.data:

                version_detail = OrderedDict()

                version_detail["rate"] = area_encounter["rate"]
                version_detail["version"] = area_encounter["version"]

                encounter_rate_details["version_details"].append(version_detail)

            encounter_rate_list.append(encounter_rate_details)

        return encounter_rate_list

    def get_encounters(self, obj):

        # get versions for later use
        version_objects = Version.objects.all()
        version_data = VersionSummarySerializer(
            version_objects, many=True, context=self.context
        ).data

        # all encounters associated with location area
        all_encounters = Encounter.objects.filter(location_area=obj).order_by("pokemon")
        encounters_list = []

        # break encounters into pokemon groupings
        for poke in all_encounters.values("pokemon").distinct():

            pokemon_object = Pokemon.objects.get(pk=poke["pokemon"])

            pokemon_detail = OrderedDict()
            pokemon_detail["pokemon"] = PokemonSummarySerializer(
                pokemon_object, context=self.context
            ).data
            pokemon_detail["version_details"] = []

            poke_encounters = all_encounters.filter(pokemon=poke["pokemon"]).order_by(
                "version"
            )

            # each pokemon has multiple versions it could be encountered in
            for ver in poke_encounters.values("version").distinct():
                version_detail = OrderedDict()
                version_detail["version"] = version_data[ver["version"] - 1]
                version_detail["max_chance"] = 0
                version_detail["encounter_details"] = []

                poke_data = EncounterDetailSerializer(
                    poke_encounters.filter(version=ver["version"]),
                    many=True,
                    context=self.context,
                ).data

                # each version has multiple ways a pokemon can be encountered
                for encounter in poke_data:

                    slot = EncounterSlot.objects.get(pk=encounter["encounter_slot"])
                    slot_data = EncounterSlotSerializer(slot, context=self.context).data
                    del encounter["pokemon"]
                    del encounter["encounter_slot"]
                    del encounter["location_area"]
                    del encounter["version"]
                    encounter["chance"] = slot_data["chance"]
                    version_detail["max_chance"] += slot_data["chance"]
                    encounter["method"] = slot_data["encounter_method"]

                    version_detail["encounter_details"].append(encounter)

                pokemon_detail["version_details"].append(version_detail)

            encounters_list.append(pokemon_detail)

        return encounters_list


class LocationGameIndexSerializer(serializers.ModelSerializer):

    generation = GenerationSummarySerializer()

    class Meta:
        model = LocationGameIndex
        fields = ("game_index", "generation")


class LocationNameSerializer(serializers.ModelSerializer):

    language = LanguageSummarySerializer()

    class Meta:
        model = LocationName
        fields = ("name", "language")


class LocationDetailSerializer(serializers.ModelSerializer):

    region = RegionSummarySerializer()
    names = LocationNameSerializer(many=True, read_only=True, source="locationname")
    game_indices = LocationGameIndexSerializer(
        many=True, read_only=True, source="locationgameindex"
    )
    areas = LocationAreaSummarySerializer(
        many=True, read_only=True, source="locationarea"
    )

    class Meta:
        model = Location
        fields = ("id", "name", "region", "names", "game_indices", "areas")


#########################
#  ABILITY SERIALIZERS  #
#########################


class AbilityEffectTextSerializer(serializers.ModelSerializer):

    language = LanguageSummarySerializer()

    class Meta:
        model = AbilityEffectText
        fields = ("effect", "short_effect", "language")


class AbilityFlavorTextSerializer(serializers.ModelSerializer):

    flavor_text = serializers.CharField()
    language = LanguageSummarySerializer()
    version_group = VersionGroupSummarySerializer()

    class Meta:
        model = AbilityFlavorText
        fields = ("flavor_text", "language", "version_group")


class AbilityChangeEffectTextSerializer(serializers.ModelSerializer):

    language = LanguageSummarySerializer()

    class Meta:
        model = AbilityChangeEffectText
        fields = (
            "effect",
            "language",
        )


class AbilityChangeSerializer(serializers.ModelSerializer):

    version_group = VersionGroupSummarySerializer()
    effect_entries = AbilityChangeEffectTextSerializer(
        many=True, read_only=True, source="abilitychangeeffecttext"
    )

    class Meta:
        model = AbilityChange
        fields = ("version_group", "effect_entries")


class AbilityNameSerializer(serializers.ModelSerializer):

    language = LanguageSummarySerializer()

    class Meta:
        model = AbilityName
        fields = ("name", "language")


class AbilityDetailSerializer(serializers.ModelSerializer):

    effect_entries = AbilityEffectTextSerializer(
        many=True, read_only=True, source="abilityeffecttext"
    )
    flavor_text_entries = AbilityFlavorTextSerializer(
        many=True, read_only=True, source="abilityflavortext"
    )
    names = AbilityNameSerializer(many=True, read_only=True, source="abilityname")
    generation = GenerationSummarySerializer()
    effect_changes = AbilityChangeSerializer(
        many=True, read_only=True, source="abilitychange"
    )
    pokemon = serializers.SerializerMethodField("get_ability_pokemon")

    class Meta:
        model = Ability
        fields = (
            "id",
            "name",
            "is_main_series",
            "generation",
            "names",
            "effect_entries",
            "effect_changes",
            "flavor_text_entries",
            "pokemon",
        )

    def get_ability_pokemon(self, obj):

        pokemon_ability_objects = PokemonAbility.objects.filter(ability=obj)
        data = PokemonAbilitySerializer(
            pokemon_ability_objects, many=True, context=self.context
        ).data
        pokemon = []

        for poke in data:
            del poke["ability"]
            pokemon.append(poke)

        return pokemon


######################
#  STAT SERIALIZERS  #
######################


class StatNameSerializer(serializers.ModelSerializer):

    language = LanguageSummarySerializer()

    class Meta:
        model = StatName
        fields = ("name", "language")


class StatDetailSerializer(serializers.ModelSerializer):

    names = StatNameSerializer(many=True, read_only=True, source="statname")
    move_damage_class = MoveDamageClassSummarySerializer()
    characteristics = CharacteristicSummarySerializer(
        many=True, read_only=True, source="characteristic"
    )
    affecting_moves = serializers.SerializerMethodField("get_moves_that_affect")
    affecting_natures = serializers.SerializerMethodField("get_natures_that_affect")

    class Meta:
        model = Stat
        fields = (
            "id",
            "name",
            "game_index",
            "is_battle_only",
            "affecting_moves",
            "affecting_natures",
            "characteristics",
            "move_damage_class",
            "names",
        )

    def get_moves_that_affect(self, obj):

        stat_change_objects = MoveMetaStatChange.objects.filter(stat=obj)
        stat_changes = MoveMetaStatChangeSerializer(
            stat_change_objects, many=True, context=self.context
        ).data
        changes = OrderedDict([("increase", []), ("decrease", [])])

        for change in stat_changes:
            del change["stat"]
            if change["change"] > 0:
                changes["increase"].append(change)
            else:
                changes["decrease"].append(change)

        return changes

    def get_natures_that_affect(self, obj):

        increase_objects = Nature.objects.filter(increased_stat=obj)
        increases = NatureSummarySerializer(
            increase_objects, many=True, context=self.context
        ).data
        decrease_objects = Nature.objects.filter(decreased_stat=obj)
        decreases = NatureSummarySerializer(
            decrease_objects, many=True, context=self.context
        ).data

        return OrderedDict([("increase", increases), ("decrease", decreases)])


#############################
#  ITEM POCKET SERIALIZERS  #
#############################


class ItemPocketNameSerializer(serializers.ModelSerializer):

    language = LanguageSummarySerializer()

    class Meta:
        model = ItemName
        fields = ("name", "language")


class ItemPocketDetailSerializer(serializers.ModelSerializer):

    names = ItemPocketNameSerializer(many=True, read_only=True, source="itempocketname")
    categories = ItemCategorySummarySerializer(
        many=True, read_only=True, source="itemcategory"
    )

    class Meta:
        model = ItemPocket
        fields = ("id", "name", "categories", "categories", "names")


###############################
#  ITEM CATEGORY SERIALIZERS  #
###############################
class ItemCategoryNameSerializer(serializers.ModelSerializer):

    language = LanguageSummarySerializer()

    class Meta:
        model = ItemName
        fields = ("name", "language")


class ItemCategoryDetailSerializer(serializers.ModelSerializer):

    names = ItemCategoryNameSerializer(
        many=True, read_only=True, source="itemcategoryname"
    )
    pocket = ItemPocketSummarySerializer(source="item_pocket")
    items = ItemSummarySerializer(many=True, read_only=True, source="item")

    class Meta:
        model = ItemCategory
        fields = ("id", "name", "items", "names", "pocket")


################################
#  ITEM ATTRIBUTE SERIALIZERS  #
################################


class ItemAttributeNameSerializer(serializers.ModelSerializer):

    language = LanguageSummarySerializer()

    class Meta:
        model = ItemAttributeName
        fields = ("name", "language")


class ItemAttributeDescriptionSerializer(serializers.ModelSerializer):

    language = LanguageSummarySerializer()

    class Meta:
        model = ItemAttributeDescription
        fields = ("description", "language")


class ItemAttributeDetailSerializer(serializers.ModelSerializer):

    names = ItemAttributeNameSerializer(
        many=True, read_only=True, source="itemattributename"
    )
    descriptions = ItemAttributeDescriptionSerializer(
        many=True, read_only=True, source="itemattributedescription"
    )
    items = serializers.SerializerMethodField("get_attribute_items")

    class Meta:
        model = ItemAttribute
        fields = ("id", "name", "descriptions", "items", "names")

    def get_attribute_items(self, obj):

        item_map_objects = ItemAttributeMap.objects.filter(item_attribute=obj)
        items = []

        for map in item_map_objects:
            item_obj = Item.objects.get(pk=map.item.id)
            item = ItemSummarySerializer(item_obj, context=self.context).data
            items.append(item)

        return items


###################################
#  ITEM FLING EFFECT SERIALIZERS  #
###################################
class ItemFlingEffectEffectTextSerializer(serializers.ModelSerializer):

    language = LanguageSummarySerializer()

    class Meta:
        model = ItemFlingEffectEffectText
        fields = ("effect", "language")


class ItemFlingEffectDetailSerializer(serializers.ModelSerializer):

    effect_entries = ItemFlingEffectEffectTextSerializer(
        many=True, read_only=True, source="itemflingeffecteffecttext"
    )
    items = ItemSummarySerializer(many=True, read_only=True, source="item")

    class Meta:
        model = ItemFlingEffect
        fields = ("id", "name", "effect_entries", "items")


#######################
#  ITEM  SERIALIZERS  #
#######################
class ItemFlavorTextSerializer(serializers.ModelSerializer):

    text = serializers.CharField(source="flavor_text")
    language = LanguageSummarySerializer()
    version_group = VersionGroupSummarySerializer()

    class Meta:
        model = ItemFlavorText
        fields = ("text", "version_group", "language")


class ItemEffectTextSerializer(serializers.ModelSerializer):

    language = LanguageSummarySerializer()

    class Meta:
        model = ItemEffectText
        fields = ("effect", "short_effect", "language")


class ItemGameIndexSerializer(serializers.ModelSerializer):

    generation = GenerationSummarySerializer()

    class Meta:
        model = ItemGameIndex
        fields = ("game_index", "generation")


class ItemNameSerializer(serializers.ModelSerializer):

    language = LanguageSummarySerializer()

    class Meta:
        model = ItemName
        fields = ("name", "language")


class ItemSpritesSerializer(serializers.ModelSerializer):
    class Meta:
        model = ItemSprites
        fields = ("sprites",)


class ItemDetailSerializer(serializers.ModelSerializer):

    names = ItemNameSerializer(many=True, read_only=True, source="itemname")
    game_indices = ItemGameIndexSerializer(
        many=True, read_only=True, source="itemgameindex"
    )
    effect_entries = ItemEffectTextSerializer(
        many=True, read_only=True, source="itemeffecttext"
    )
    flavor_text_entries = ItemFlavorTextSerializer(
        many=True, read_only=True, source="itemflavortext"
    )
    category = ItemCategorySummarySerializer(source="item_category")
    attributes = serializers.SerializerMethodField("get_item_attributes")
    fling_effect = ItemFlingEffectSummarySerializer(source="item_fling_effect")
    held_by_pokemon = serializers.SerializerMethodField(source="get_held_by_pokemon")
    baby_trigger_for = serializers.SerializerMethodField(source="get_baby_trigger_for")
    sprites = serializers.SerializerMethodField("get_item_sprites")
    machines = serializers.SerializerMethodField("get_item_machines")

    class Meta:
        model = Item
        fields = (
            "id",
            "name",
            "cost",
            "fling_power",
            "fling_effect",
            "attributes",
            "category",
            "effect_entries",
            "flavor_text_entries",
            "game_indices",
            "names",
            "held_by_pokemon",
            "sprites",
            "baby_trigger_for",
            "machines",
        )

    def get_item_machines(self, obj):

        machine_objects = Machine.objects.filter(item=obj)

        machines = []

        for machine_object in machine_objects:

            machine_data = MachineSummarySerializer(
                machine_object, context=self.context
            ).data

            version_group_data = VersionGroupSummarySerializer(
                machine_object.version_group, context=self.context
            ).data

            machines.append(
                {"machine": machine_data, "version_group": version_group_data}
            )

        return machines

    def get_item_sprites(self, obj):

        sprites_object = ItemSprites.objects.get(item_id=obj)
        sprites_data = ItemSpritesSerializer(sprites_object, context=self.context).data
        sprites_data = json.loads(sprites_data["sprites"])
        host = "raw.githubusercontent.com/PokeAPI/sprites/master/"

        for key in sprites_data:
            if sprites_data[key]:
                sprites_data[key] = (
                    "https://" + host + sprites_data[key].replace("/media/", "")
                )

        return sprites_data

    def get_item_attributes(self, obj):

        item_attribute_maps = ItemAttributeMap.objects.filter(item=obj)
        serializer = ItemAttributeMapSerializer(
            item_attribute_maps, many=True, context=self.context
        )
        data = serializer.data

        attributes = []

        for map in data:
            attribute = OrderedDict()
            attribute["name"] = map["attribute"]["name"]
            attribute["url"] = map["attribute"]["url"]
            attributes.append(attribute)

        return attributes

    def get_held_by_pokemon(self, obj):

        pokemon_items = PokemonItem.objects.filter(item=obj).order_by("pokemon_id")
        pokemon_ids = pokemon_items.values("pokemon_id").distinct()
        pokemon_list = []

        for id in pokemon_ids:

            item_pokemon_details = OrderedDict()

            # Get each Unique Item by ID
            pokemon_object = Pokemon.objects.get(pk=id["pokemon_id"])
            pokemon_data = PokemonSummarySerializer(
                pokemon_object, context=self.context
            ).data
            item_pokemon_details["pokemon"] = pokemon_data

            # Get Versions associated with each unique item
            pokemon_item_objects = pokemon_items.filter(pokemon_id=id["pokemon_id"])
            serializer = PokemonItemSerializer(
                pokemon_item_objects, many=True, context=self.context
            )
            item_pokemon_details["version_details"] = []

            for pokemon in serializer.data:
                version_detail = OrderedDict()
                version_detail["rarity"] = pokemon["rarity"]
                version_detail["version"] = pokemon["version"]
                item_pokemon_details["version_details"].append(version_detail)

            pokemon_list.append(item_pokemon_details)

        return pokemon_list

    def get_baby_trigger_for(self, obj):

        try:
            chain_object = EvolutionChain.objects.get(baby_trigger_item=obj)
            data = EvolutionChainSummarySerializer(
                chain_object, context=self.context
            ).data
        except EvolutionChain.DoesNotExist:
            data = None

        return data


########################
#  NATURE SERIALIZERS  #
########################


class NatureBattleStylePreferenceSerializer(serializers.ModelSerializer):

    move_battle_style = MoveBattleStyleSummarySerializer()

    class Meta:
        model = NatureBattleStylePreference
        fields = (
            "low_hp_preference",
            "high_hp_preference",
            "move_battle_style",
        )


class NatureNameSerializer(serializers.ModelSerializer):

    language = LanguageSummarySerializer()

    class Meta:
        model = NatureName
        fields = ("name", "language")


class NatureDetailSerializer(serializers.ModelSerializer):

    names = NatureNameSerializer(many=True, read_only=True, source="naturename")
    decreased_stat = StatSummarySerializer()
    increased_stat = StatSummarySerializer()
    likes_flavor = BerryFlavorSummarySerializer()
    hates_flavor = BerryFlavorSummarySerializer()
    berries = BerrySummarySerializer(many=True, read_only=True, source="berry")
    pokeathlon_stat_changes = serializers.SerializerMethodField("get_pokeathlon_stats")
    move_battle_style_preferences = NatureBattleStylePreferenceSerializer(
        many=True, read_only=True, source="naturebattlestylepreference"
    )

    class Meta:
        model = Nature
        fields = (
            "id",
            "name",
            "decreased_stat",
            "increased_stat",
            "likes_flavor",
            "hates_flavor",
            "berries",
            "pokeathlon_stat_changes",
            "move_battle_style_preferences",
            "names",
        )

    def get_pokeathlon_stats(self, obj):

        pokeathlon_stat_objects = NaturePokeathlonStat.objects.filter(nature=obj)
        pokeathlon_stats = NaturePokeathlonStatSerializer(
            pokeathlon_stat_objects, many=True, context=self.context
        ).data

        for stat in pokeathlon_stats:
            del stat["nature"]

        return pokeathlon_stats


#######################
#  BERRY SERIALIZERS  #
#######################


class BerryFirmnessNameSerializer(serializers.ModelSerializer):

    language = LanguageSummarySerializer()

    class Meta:
        model = BerryFirmnessName
        fields = ("name", "language")


class BerryFirmnessDetailSerializer(serializers.ModelSerializer):

    names = BerryFirmnessNameSerializer(
        many=True, read_only=True, source="berryfirmnessname"
    )
    berries = BerrySummarySerializer(many=True, read_only=True, source="berry")

    class Meta:
        model = BerryFirmness
        fields = ("id", "name", "berries", "names")


class BerryFlavorNameSerializer(serializers.ModelSerializer):

    language = LanguageSummarySerializer()

    class Meta:
        model = BerryFlavorName
        fields = ("name", "language")


class BerryFlavorDetailSerializer(serializers.ModelSerializer):

    names = BerryFlavorNameSerializer(
        many=True, read_only=True, source="berryflavorname"
    )
    contest_type = ContestTypeSummarySerializer()
    berries = serializers.SerializerMethodField("get_berries_with_flavor")

    class Meta:
        model = BerryFlavor
        fields = ("id", "name", "berries", "contest_type", "names")

    def get_berries_with_flavor(self, obj):

        flavor_map_objects = BerryFlavorMap.objects.filter(
            berry_flavor=obj, potency__gt=0
        ).order_by("potency")
        flavor_maps = BerryFlavorMapSerializer(
            flavor_map_objects, many=True, context=self.context
        ).data

        for map in flavor_maps:
            del map["flavor"]

        return flavor_maps


class BerryDetailSerializer(serializers.ModelSerializer):

    item = ItemSummarySerializer()
    natural_gift_type = TypeSummarySerializer()
    firmness = BerryFirmnessSummarySerializer(source="berry_firmness")
    flavors = serializers.SerializerMethodField("get_berry_flavors")

    class Meta:
        model = Berry
        fields = (
            "id",
            "name",
            "growth_time",
            "max_harvest",
            "natural_gift_power",
            "size",
            "smoothness",
            "soil_dryness",
            "firmness",
            "flavors",
            "item",
            "natural_gift_type",
        )

    def get_berry_flavors(self, obj):

        flavor_map_objects = BerryFlavorMap.objects.filter(berry=obj)
        flavor_maps = BerryFlavorMapSerializer(
            flavor_map_objects, many=True, context=self.context
        ).data
        flavors = []

        for map in flavor_maps:
            del map["berry"]
            flavors.append(map)

        return flavors


###########################
#  EGG GROUP SERIALIZERS  #
###########################
class PokemonEggGroupSerializer(serializers.ModelSerializer):

    species = PokemonSpeciesSummarySerializer(source="pokemon_species")
    egg_group = EggGroupSummarySerializer()

    class Meta:
        model = PokemonEggGroup
        fields = ("species", "egg_group")


class EggGroupNameSerializer(serializers.ModelSerializer):

    language = LanguageSummarySerializer()

    class Meta:
        model = EggGroupName
        fields = ("name", "language")


class EggGroupDetailSerializer(serializers.ModelSerializer):

    names = EggGroupNameSerializer(many=True, read_only=True, source="egggroupname")
    pokemon_species = serializers.SerializerMethodField("get_species")

    class Meta:
        model = EggGroup
        fields = ("id", "name", "names", "pokemon_species")

    def get_species(self, obj):

        results = PokemonEggGroup.objects.filter(egg_group=obj)
        data = PokemonEggGroupSerializer(results, many=True, context=self.context).data
        associated_species = []
        for species in data:
            associated_species.append(species["species"])

        return associated_species


######################
#  TYPE SERIALIZERS  #
######################
# https://stackoverflow.com/a/45987450/3482533
class TypeEfficacySerializer(serializers.ModelSerializer):
    class Meta:
        model = TypeEfficacy
        fields = "__all__"


class TypeGameIndexSerializer(serializers.ModelSerializer):

    generation = GenerationSummarySerializer()

    class Meta:
        model = TypeGameIndex
        fields = ("game_index", "generation")


class TypeNameSerializer(serializers.ModelSerializer):

    language = LanguageSummarySerializer()

    class Meta:
        model = TypeName
        fields = ("name", "language")


class TypeDetailSerializer(serializers.ModelSerializer):
    """
    Serializer for the Type resource
    """

    generation = GenerationSummarySerializer()
    names = AbilityNameSerializer(many=True, read_only=True, source="typename")
    game_indices = TypeGameIndexSerializer(
        many=True, read_only=True, source="typegameindex"
    )
    move_damage_class = MoveDamageClassSummarySerializer()
    damage_relations = serializers.SerializerMethodField("get_type_relationships")
    pokemon = serializers.SerializerMethodField("get_type_pokemon")
    moves = MoveSummarySerializer(many=True, read_only=True, source="move")

    class Meta:
        model = Type
        fields = (
            "id",
            "name",
            "damage_relations",
            "game_indices",
            "generation",
            "move_damage_class",
            "names",
            "pokemon",
            "moves",
        )

    def get_type_relationships(self, obj):

        relations = OrderedDict()
        relations["no_damage_to"] = []
        relations["half_damage_to"] = []
        relations["double_damage_to"] = []

        relations["no_damage_from"] = []
        relations["half_damage_from"] = []
        relations["double_damage_from"] = []

        # Damage To
        results = TypeEfficacy.objects.filter(damage_type=obj)
        serializer = TypeEfficacySerializer(results, many=True, context=self.context)

        for relation in serializer.data:
            type = Type.objects.get(pk=relation["target_type"])
            if relation["damage_factor"] == 200:
                relations["double_damage_to"].append(
                    TypeSummarySerializer(type, context=self.context).data
                )
            elif relation["damage_factor"] == 50:
                relations["half_damage_to"].append(
                    TypeSummarySerializer(type, context=self.context).data
                )
            elif relation["damage_factor"] == 0:
                relations["no_damage_to"].append(
                    TypeSummarySerializer(type, context=self.context).data
                )

        # Damage From
        results = TypeEfficacy.objects.filter(target_type=obj)
        serializer = TypeEfficacySerializer(results, many=True, context=self.context)

        for relation in serializer.data:
            type = Type.objects.get(pk=relation["damage_type"])
            if relation["damage_factor"] == 200:
                relations["double_damage_from"].append(
                    TypeSummarySerializer(type, context=self.context).data
                )
            elif relation["damage_factor"] == 50:
                relations["half_damage_from"].append(
                    TypeSummarySerializer(type, context=self.context).data
                )
            elif relation["damage_factor"] == 0:
                relations["no_damage_from"].append(
                    TypeSummarySerializer(type, context=self.context).data
                )

        return relations

    def get_type_pokemon(self, obj):

        poke_type_objects = PokemonType.objects.filter(type=obj)
        poke_types = PokemonTypeSerializer(
            poke_type_objects, many=True, context=self.context
        ).data

        for poke_type in poke_types:
            del poke_type["type"]

        return poke_types


#########################
#  MACHINE SERIALIZERS  #
#########################
class MachineDetailSerializer(serializers.ModelSerializer):

    item = ItemSummarySerializer()
    version_group = VersionGroupSummarySerializer()
    move = MoveSummarySerializer()

    class Meta:
        model = Machine
        fields = ("id", "item", "version_group", "move")


###################################
#  MOVE BATTLE STYLE SERIALIZERS  #
###################################
class MoveBattleStyleNameSerializer(serializers.ModelSerializer):

    language = LanguageSummarySerializer()

    class Meta:
        model = MoveBattleStyleName
        fields = ("name", "language")


class MoveBattleStyleDetailSerializer(serializers.ModelSerializer):

    names = MoveBattleStyleNameSerializer(
        many=True, read_only=True, source="movebattlestylename"
    )

    class Meta:
        model = MoveBattleStyle
        fields = ("id", "name", "names")


###################################
#  MOVE DAMAGE CLASS SERIALIZERS  #
###################################
class MoveDamageClassNameSerializer(serializers.ModelSerializer):

    language = LanguageSummarySerializer()

    class Meta:
        model = MoveDamageClassName
        fields = ("name", "language")


class MoveDamageClassDescriptionSerializer(serializers.ModelSerializer):

    language = LanguageSummarySerializer()

    class Meta:
        model = MoveDamageClassDescription
        fields = ("description", "language")


class MoveDamageClassDetailSerializer(serializers.ModelSerializer):

    names = MoveDamageClassNameSerializer(
        many=True, read_only=True, source="movedamageclassname"
    )
    descriptions = MoveDamageClassDescriptionSerializer(
        many=True, read_only=True, source="movedamageclassdescription"
    )
    moves = MoveSummarySerializer(many=True, read_only=True, source="move")

    class Meta:
        model = MoveDamageClass
        fields = (
            "id",
            "name",
            "descriptions",
            "moves",
            "names",
        )


###########################
#  MOVE META SERIALIZERS  #
###########################
class MoveMetaAilmentNameSerializer(serializers.ModelSerializer):

    language = LanguageSummarySerializer()

    class Meta:
        model = MoveMetaAilmentName
        fields = ("name", "language")


class MoveMetaAilmentDetailSerializer(serializers.ModelSerializer):

    names = MoveMetaAilmentNameSerializer(
        many=True, read_only=True, source="movemetaailmentname"
    )
    moves = serializers.SerializerMethodField("get_ailment_moves")

    class Meta:
        model = MoveMetaAilment
        fields = ("id", "name", "moves", "names")

    def get_ailment_moves(self, obj):

        move_meta_objects = MoveMeta.objects.filter(move_meta_ailment=obj)
        moves = []

        for meta in move_meta_objects:
            move_obj = Move.objects.get(pk=meta.move.id)
            data = MoveSummarySerializer(move_obj, context=self.context).data
            moves.append(data)

        return moves


class MoveMetaCategoryDescriptionSerializer(serializers.ModelSerializer):

    language = LanguageSummarySerializer()

    class Meta:
        model = MoveMetaCategoryDescription
        fields = ("description", "language")


class MoveMetaCategoryDetailSerializer(serializers.ModelSerializer):

    descriptions = MoveMetaCategoryDescriptionSerializer(
        many=True, read_only=True, source="movemetacategorydescription"
    )
    moves = serializers.SerializerMethodField("get_category_moves")

    class Meta:
        model = MoveMetaCategory
        fields = ("id", "name", "descriptions", "moves")

    def get_category_moves(self, obj):

        move_meta_objects = MoveMeta.objects.filter(move_meta_category=obj)
        moves = []

        for meta in move_meta_objects:
            move_obj = Move.objects.get(pk=meta.move.id)
            data = MoveSummarySerializer(move_obj, context=self.context).data
            moves.append(data)

        return moves


class MoveMetaSerializer(serializers.ModelSerializer):

    ailment = MoveMetaAilmentSummarySerializer(source="move_meta_ailment")
    category = MoveMetaCategorySummarySerializer(source="move_meta_category")

    class Meta:
        model = MoveMeta
        fields = (
            "ailment",
            "category",
            "min_hits",
            "max_hits",
            "min_turns",
            "max_turns",
            "drain",
            "healing",
            "crit_rate",
            "ailment_chance",
            "flinch_chance",
            "stat_chance",
        )


#############################
#  MOVE TARGET SERIALIZERS  #
#############################
class MoveTargetNameSerializer(serializers.ModelSerializer):

    language = LanguageSummarySerializer()

    class Meta:
        model = MoveTargetName
        fields = ("name", "language")


class MoveTargetDescriptionSerializer(serializers.ModelSerializer):

    language = LanguageSummarySerializer()

    class Meta:
        model = MoveTargetDescription
        fields = ("description", "language")


class MoveTargetDetailSerializer(serializers.ModelSerializer):

    names = MoveTargetNameSerializer(many=True, read_only=True, source="movetargetname")
    descriptions = MoveTargetDescriptionSerializer(
        many=True, read_only=True, source="movetargetdescription"
    )
    moves = MoveSummarySerializer(many=True, read_only=True, source="move")

    class Meta:
        model = MoveTarget
        fields = ("id", "name", "descriptions", "moves", "names")


######################
#  MOVE SERIALIZERS  #
######################
class MoveNameSerializer(serializers.ModelSerializer):

    language = LanguageSummarySerializer()

    class Meta:
        model = AbilityName
        fields = ("name", "language")


class MoveChangeSerializer(serializers.ModelSerializer):

    version_group = VersionGroupSummarySerializer()
    type = TypeSummarySerializer()
    effect_entries = serializers.SerializerMethodField("get_effects")
    effect_chance = serializers.IntegerField(source="move_effect_chance")

    class Meta:
        model = MoveChange
        fields = (
            "accuracy",
            "power",
            "pp",
            "effect_chance",
            "effect_entries",
            "type",
            "version_group",
        )

    def get_effects(self, obj):

        effect_texts = MoveEffectEffectText.objects.filter(move_effect=obj.move_effect)
        data = MoveEffectEffectTextSerializer(
            effect_texts, many=True, context=self.context
        ).data

        return data


class MoveEffectEffectTextSerializer(serializers.ModelSerializer):

    language = LanguageSummarySerializer()

    class Meta:
        model = MoveEffectEffectText
        fields = ("effect", "short_effect", "language")


class MoveEffectChangeEffectTextSerializer(serializers.ModelSerializer):

    language = LanguageSummarySerializer()

    class Meta:
        model = MoveEffectChangeEffectText
        fields = ("effect", "language")


class MoveEffectChangeSerializer(serializers.ModelSerializer):

    version_group = VersionGroupSummarySerializer()
    effect_entries = MoveEffectChangeEffectTextSerializer(
        many=True, read_only=True, source="moveeffectchangeeffecttext"
    )

    class Meta:
        model = MoveEffectChange
        fields = ("version_group", "effect_entries")


class MoveFlavorTextSerializer(serializers.ModelSerializer):

    flavor_text = serializers.CharField()
    language = LanguageSummarySerializer()
    version_group = VersionGroupSummarySerializer()

    class Meta:
        model = MoveFlavorText
        fields = ("flavor_text", "language", "version_group")


class MoveDetailSerializer(serializers.ModelSerializer):

    generation = GenerationSummarySerializer()
    type = TypeSummarySerializer()
    target = MoveTargetSummarySerializer(source="move_target")
    contest_type = ContestTypeSummarySerializer()
    contest_effect = ContestEffectSummarySerializer()
    damage_class = MoveDamageClassSummarySerializer(source="move_damage_class")
    meta = MoveMetaSerializer(read_only=True, source="movemeta")
    names = MoveNameSerializer(many=True, read_only=True, source="movename")
    effect_entries = serializers.SerializerMethodField("get_effect_text")
    effect_chance = serializers.IntegerField(source="move_effect_chance")
    contest_combos = serializers.SerializerMethodField("get_combos")
    stat_changes = serializers.SerializerMethodField("get_move_stat_change")
    super_contest_effect = SuperContestEffectSummarySerializer()
    past_values = MoveChangeSerializer(many=True, read_only=True, source="movechange")
    effect_changes = serializers.SerializerMethodField("get_effect_change_text")
    machines = serializers.SerializerMethodField("get_move_machines")
    flavor_text_entries = MoveFlavorTextSerializer(
        many=True, read_only=True, source="moveflavortext"
    )

    class Meta:
        model = Move
        fields = (
            "id",
            "name",
            "accuracy",
            "effect_chance",
            "pp",
            "priority",
            "power",
            "contest_combos",
            "contest_type",
            "contest_effect",
            "damage_class",
            "effect_entries",
            "effect_changes",
            "generation",
            "meta",
            "names",
            "past_values",
            "stat_changes",
            "super_contest_effect",
            "target",
            "type",
            "machines",
            "flavor_text_entries",
        )

    def get_move_machines(self, obj):

        machine_objects = Machine.objects.filter(move=obj)

        machines = []

        for machine_object in machine_objects:
            machine_data = MachineSummarySerializer(
                machine_object, context=self.context
            ).data

            version_group_data = VersionGroupSummarySerializer(
                machine_object.version_group, context=self.context
            ).data

            machines.append(
                {"machine": machine_data, "version_group": version_group_data}
            )

        return machines

    def get_combos(self, obj):

        normal_before_objects = ContestCombo.objects.filter(first_move=obj)
        normal_before_data = ContestComboSerializer(
            normal_before_objects, many=True, context=self.context
        ).data
        normal_after_objects = ContestCombo.objects.filter(second_move=obj)
        normal_after_data = ContestComboSerializer(
            normal_after_objects, many=True, context=self.context
        ).data

        super_before_objects = SuperContestCombo.objects.filter(first_move=obj)
        super_before_data = SuperContestComboSerializer(
            super_before_objects, many=True, context=self.context
        ).data
        super_after_objects = SuperContestCombo.objects.filter(second_move=obj)
        super_after_data = SuperContestComboSerializer(
            super_after_objects, many=True, context=self.context
        ).data

        details = None

        if (
            normal_before_data
            or normal_after_data
            or super_before_data
            or super_after_data
        ):

            details = OrderedDict()
            details["normal"] = OrderedDict()
            details["normal"]["use_before"] = None
            details["normal"]["use_after"] = None
            details["super"] = OrderedDict()
            details["super"]["use_before"] = None
            details["super"]["use_after"] = None

            for combo in normal_before_data:
                if details["normal"]["use_before"] is None:
                    details["normal"]["use_before"] = []
                details["normal"]["use_before"].append(combo["second_move"])

            for combo in normal_after_data:
                if details["normal"]["use_after"] is None:
                    details["normal"]["use_after"] = []
                details["normal"]["use_after"].append(combo["first_move"])

            for combo in super_before_data:
                if details["super"]["use_before"] is None:
                    details["super"]["use_before"] = []
                details["super"]["use_before"].append(combo["second_move"])

            for combo in super_after_data:
                if details["super"]["use_after"] is None:
                    details["super"]["use_after"] = []
                details["super"]["use_after"].append(combo["first_move"])

        return details

    def get_effect_text(self, obj):

        effect_texts = MoveEffectEffectText.objects.filter(move_effect=obj.move_effect)
        data = MoveEffectEffectTextSerializer(
            effect_texts, many=True, context=self.context
        ).data

        return data

    def get_effect_change_text(self, obj):

        effect_changes = MoveEffectChange.objects.filter(move_effect=obj.move_effect)
        data = MoveEffectChangeSerializer(
            effect_changes, many=True, context=self.context
        ).data

        return data

    def get_move_stat_change(self, obj):

        stat_change_objects = MoveMetaStatChange.objects.filter(move=obj)
        stat_changes = MoveMetaStatChangeSerializer(
            stat_change_objects, many=True, context=self.context
        ).data

        for change in stat_changes:
            del change["move"]

        return stat_changes


##########################
#  PAL PARK SERIALIZERS  #
##########################


class PalParkSerializer(serializers.ModelSerializer):

    area = PalParkAreaSummarySerializer(read_only=True, source="pal_park_area")
    pokemon_species = PokemonSpeciesSummarySerializer()

    class Meta:
        model = PalPark
        fields = ("base_score", "rate", "area", "pokemon_species")


class PalParkAreaNameSerializer(serializers.HyperlinkedModelSerializer):

    language = LanguageSummarySerializer()

    class Meta:
        model = PalParkAreaName
        fields = ("name", "language")


class PalParkAreaDetailSerializer(serializers.ModelSerializer):

    names = PalParkAreaNameSerializer(
        many=True, read_only=True, source="palparkareaname"
    )
    pokemon_encounters = serializers.SerializerMethodField("get_encounters")

    class Meta:
        model = PalParkArea
        fields = ("id", "name", "names", "pokemon_encounters")

    def get_encounters(self, obj):

        pal_park_objects = PalPark.objects.filter(pal_park_area=obj)
        parks = PalParkSerializer(
            pal_park_objects, many=True, context=self.context
        ).data
        encounters = []

        for encounter in parks:
            del encounter["area"]
            encounters.append(encounter)

        return encounters


###############################
#  POKEMON COLOR SERIALIZERS  #
###############################


class PokemonColorNameSerializer(serializers.HyperlinkedModelSerializer):

    language = LanguageSummarySerializer()

    class Meta:
        model = PokemonColorName
        fields = ("name", "language")


class PokemonColorDetailSerializer(serializers.ModelSerializer):

    names = PokemonColorNameSerializer(
        many=True, read_only=True, source="pokemoncolorname"
    )
    pokemon_species = PokemonSpeciesSummarySerializer(
        many=True, read_only=True, source="pokemonspecies"
    )

    class Meta:
        model = PokemonColor
        fields = ("id", "name", "names", "pokemon_species")


##############################
#  POKEMON FORM SERIALIZERS  #
##############################
class PokemonFormSpritesSerializer(serializers.ModelSerializer):
    class Meta:
        model = PokemonFormSprites
        fields = ("sprites",)


class PokemonFormNameSerializer(serializers.ModelSerializer):

    language = LanguageSummarySerializer()

    class Meta:
        model = PokemonFormName
        fields = ("name", "pokemon_name", "language")


class PokemonFormDetailSerializer(serializers.ModelSerializer):

    pokemon = PokemonSummarySerializer()
    version_group = VersionGroupSummarySerializer()
    sprites = serializers.SerializerMethodField("get_pokemon_form_sprites")
    form_names = serializers.SerializerMethodField("get_pokemon_form_names")
    names = serializers.SerializerMethodField("get_pokemon_form_pokemon_names")

    class Meta:
        model = PokemonForm
        fields = (
            "id",
            "name",
            "order",
            "form_order",
            "is_default",
            "is_battle_only",
            "is_mega",
            "form_name",
            "pokemon",
            "sprites",
            "version_group",
            "form_names",
            "names",
        )

    def get_pokemon_form_names(self, obj):

        form_results = PokemonFormName.objects.filter(
            pokemon_form=obj, name__regex=".+"
        )
        form_serializer = PokemonFormNameSerializer(
            form_results, many=True, context=self.context
        )

        data = form_serializer.data

        for name in data:
            del name["pokemon_name"]

        return data

    def get_pokemon_form_pokemon_names(self, obj):

        form_results = PokemonFormName.objects.filter(
            pokemon_form=obj, pokemon_name__regex=".+"
        )
        form_serializer = PokemonFormNameSerializer(
            form_results, many=True, context=self.context
        )

        data = form_serializer.data

        for name in data:
            name["name"] = name["pokemon_name"]
            del name["pokemon_name"]

        return data

    def get_pokemon_form_sprites(self, obj):

        sprites_object = PokemonFormSprites.objects.get(pokemon_form_id=obj)
        sprites_data = PokemonFormSpritesSerializer(
            sprites_object, context=self.context
        ).data
        sprites_data = json.loads(sprites_data["sprites"])

        host = "raw.githubusercontent.com/PokeAPI/sprites/master/"

        for key in sprites_data:
            if sprites_data[key]:
                sprites_data[key] = (
                    "https://" + host + sprites_data[key].replace("/media/", "")
                )

        return sprites_data


#################################
#  POKEMON HABITAT SERIALIZERS  #
#################################


class PokemonHabitatNameSerializer(serializers.HyperlinkedModelSerializer):

    language = LanguageSummarySerializer()

    class Meta:
        model = PokemonHabitatName
        fields = ("name", "language")


class PokemonHabitatDetailSerializer(serializers.ModelSerializer):

    names = PokemonHabitatNameSerializer(
        many=True, read_only=True, source="pokemonhabitatname"
    )
    pokemon_species = PokemonSpeciesSummarySerializer(
        many=True, read_only=True, source="pokemonspecies"
    )

    class Meta:
        model = PokemonHabitat
        fields = ("id", "name", "names", "pokemon_species")


##############################
#  POKEMON MOVE SERIALIZERS  #
##############################


class MoveLearnMethodNameSerializer(serializers.HyperlinkedModelSerializer):

    language = LanguageSummarySerializer()

    class Meta:
        model = MoveLearnMethodName
        fields = ("name", "language")


class MoveLearnMethodDescriptionSerializer(serializers.HyperlinkedModelSerializer):

    language = LanguageSummarySerializer()

    class Meta:
        model = MoveLearnMethodDescription
        fields = ("description", "language")


class MoveLearnMethodDetailSerializer(serializers.ModelSerializer):

    names = MoveLearnMethodNameSerializer(
        many=True, read_only=True, source="movelearnmethodname"
    )
    descriptions = MoveLearnMethodDescriptionSerializer(
        many=True, read_only=True, source="movelearnmethoddescription"
    )
    version_groups = serializers.SerializerMethodField("get_method_version_groups")

    class Meta:
        model = MoveLearnMethod
        fields = ("id", "name", "names", "descriptions", "version_groups")

    def get_method_version_groups(self, obj):

        version_group_objects = VersionGroupMoveLearnMethod.objects.filter(
            move_learn_method=obj
        )
        version_group_data = VersionGroupMoveLearnMethodSerializer(
            version_group_objects, many=True, context=self.context
        ).data
        groups = []

        for vg in version_group_data:
            groups.append(vg["version_group"])

        return groups


# https://stackoverflow.com/a/45987450/3482533
class PokemonMoveSerializer(serializers.ModelSerializer):
    class Meta:
        model = PokemonMove
        fields = "__all__"


###############################
#  POKEMON SHAPE SERIALIZERS  #
###############################
class PokemonShapeNameSerializer(serializers.HyperlinkedModelSerializer):

    language = LanguageSummarySerializer()

    class Meta:
        model = PokemonShapeName
        fields = ("name", "awesome_name", "language")


class PokemonShapeDetailSerializer(serializers.ModelSerializer):

    names = serializers.SerializerMethodField("get_shape_names")
    awesome_names = serializers.SerializerMethodField("get_shape_awesome_names")
    pokemon_species = PokemonSpeciesSummarySerializer(
        many=True, read_only=True, source="pokemonspecies"
    )

    class Meta:
        model = PokemonShape
        fields = ("id", "name", "awesome_names", "names", "pokemon_species")

    def get_shape_names(self, obj):

        results = PokemonShapeName.objects.filter(pokemon_shape_id=obj)
        serializer = PokemonShapeNameSerializer(
            results, many=True, context=self.context
        )
        data = serializer.data

        for entry in data:
            del entry["awesome_name"]

        return data

    def get_shape_awesome_names(self, obj):

        results = PokemonShapeName.objects.filter(pokemon_shape_id=obj)
        serializer = PokemonShapeNameSerializer(
            results, many=True, context=self.context
        )
        data = serializer.data

        for entry in data:
            del entry["name"]

        return data


##############################
#  POKEMON ITEM SERIALIZERS  #
##############################
class PokemonItemSerializer(serializers.ModelSerializer):

    version = VersionSummarySerializer()
    item = ItemSummarySerializer()

    class Meta:
        model = PokemonItem
        fields = ("rarity", "item", "version")


##############################
#  POKEMON STAT SERIALIZERS  #
##############################
class PokemonStatSerializer(serializers.ModelSerializer):

    stat = StatSummarySerializer()

    class Meta:
        model = PokemonStat
        fields = ("base_stat", "effort", "stat")


#########################
#  POKEMON SERIALIZERS  #
#########################


class PokemonGameIndexSerializer(serializers.ModelSerializer):

    version = VersionSummarySerializer()

    class Meta:
        model = PokemonGameIndex
        fields = ("game_index", "version")


class PokemonSpritesSerializer(serializers.ModelSerializer):
    class Meta:
        model = PokemonSprites
        fields = ("sprites",)


class PokemonDetailSerializer(serializers.ModelSerializer):

    abilities = serializers.SerializerMethodField("get_pokemon_abilities")
    game_indices = PokemonGameIndexSerializer(
        many=True, read_only=True, source="pokemongameindex"
    )
    moves = serializers.SerializerMethodField("get_pokemon_moves")
    species = PokemonSpeciesSummarySerializer(source="pokemon_species")
    stats = PokemonStatSerializer(many=True, read_only=True, source="pokemonstat")
<<<<<<< HEAD
    types = serializers.SerializerMethodField('get_pokemon_types')
    past_types = serializers.SerializerMethodField('get_past_pokemon_types')
    forms = PokemonFormSummarySerializer(many=True, read_only=True, source="pokemonform")
    held_items = serializers.SerializerMethodField('get_pokemon_held_items')
    location_area_encounters = serializers.SerializerMethodField('get_encounters')
    sprites = serializers.SerializerMethodField('get_pokemon_sprites')
=======
    types = serializers.SerializerMethodField("get_pokemon_types")
    forms = PokemonFormSummarySerializer(
        many=True, read_only=True, source="pokemonform"
    )
    held_items = serializers.SerializerMethodField("get_pokemon_held_items")
    location_area_encounters = serializers.SerializerMethodField("get_encounters")
    sprites = serializers.SerializerMethodField("get_pokemon_sprites")
>>>>>>> 34413209

    class Meta:
        model = Pokemon
        fields = (
<<<<<<< HEAD
            'id',
            'name',
            'base_experience',
            'height',
            'is_default',
            'order',
            'weight',
            'abilities',
            'forms',
            'game_indices',
            'held_items',
            'location_area_encounters',
            'moves',
            'species',
            'sprites',
            'stats',
            'types',
            'past_types',
=======
            "id",
            "name",
            "base_experience",
            "height",
            "is_default",
            "order",
            "weight",
            "abilities",
            "forms",
            "game_indices",
            "held_items",
            "location_area_encounters",
            "moves",
            "species",
            "sprites",
            "stats",
            "types",
>>>>>>> 34413209
        )

    def get_pokemon_sprites(self, obj):

        sprites_object = PokemonSprites.objects.get(pokemon_id=obj)
        sprites_data = PokemonSpritesSerializer(
            sprites_object, context=self.context
        ).data
        sprites_data = json.loads(sprites_data["sprites"])
        host = "raw.githubusercontent.com/PokeAPI/sprites/master/"

        for key in sprites_data:
            if sprites_data[key]:
                sprites_data[key] = (
                    "https://" + host + sprites_data[key].replace("/media/", "")
                )

        return sprites_data

    def get_pokemon_moves(self, obj):

        version_objects = VersionGroup.objects.all()
        version_data = VersionGroupSummarySerializer(
            version_objects, many=True, context=self.context
        ).data
        method_objects = MoveLearnMethod.objects.all()
        method_data = MoveLearnMethodSummarySerializer(
            method_objects, many=True, context=self.context
        ).data

        # Get moves related to this pokemon and pull out unique Move IDs.
        # Note that it's important to order by the same column we're using to
        # determine if the entries are unique.  Otherwise distinct() will
        # return apparent duplicates.

        pokemon_moves = PokemonMove.objects.filter(pokemon_id=obj).order_by("move_id")
        move_ids = pokemon_moves.values("move_id").distinct()
        move_list = []

        for id in move_ids:

            pokemon_move_details = OrderedDict()

            # Get each Unique Move by ID
            move_object = Move.objects.get(pk=id["move_id"])
            move_data = MoveSummarySerializer(move_object, context=self.context).data
            pokemon_move_details["move"] = move_data

            # Get Versions and Move Methods associated with each unique move
            pokemon_move_objects = pokemon_moves.filter(move_id=id["move_id"])
            serializer = PokemonMoveSerializer(
                pokemon_move_objects, many=True, context=self.context
            )
            pokemon_move_details["version_group_details"] = []

            for move in serializer.data:

                version_detail = OrderedDict()

                version_detail["level_learned_at"] = move["level"]
                version_detail["version_group"] = version_data[
                    move["version_group"] - 1
                ]
                version_detail["move_learn_method"] = method_data[
                    move["move_learn_method"] - 1
                ]

                pokemon_move_details["version_group_details"].append(version_detail)

            move_list.append(pokemon_move_details)

        return move_list

    def get_pokemon_held_items(self, obj):

        # Get items related to this pokemon and pull out unique Item IDs
        pokemon_items = PokemonItem.objects.filter(pokemon_id=obj).order_by("item_id")
        item_ids = pokemon_items.values("item_id").distinct()
        item_list = []

        for id in item_ids:

            pokemon_item_details = OrderedDict()

            # Get each Unique Item by ID
            item_object = Item.objects.get(pk=id["item_id"])
            item_data = ItemSummarySerializer(item_object, context=self.context).data
            pokemon_item_details["item"] = item_data

            # Get Versions associated with each unique item
            pokemon_item_objects = pokemon_items.filter(item_id=id["item_id"])
            serializer = PokemonItemSerializer(
                pokemon_item_objects, many=True, context=self.context
            )
            pokemon_item_details["version_details"] = []

            for item in serializer.data:

                version_detail = OrderedDict()

                version_detail["rarity"] = item["rarity"]
                version_detail["version"] = item["version"]

                pokemon_item_details["version_details"].append(version_detail)

            item_list.append(pokemon_item_details)

        return item_list

    def get_pokemon_abilities(self, obj):

        pokemon_ability_objects = PokemonAbility.objects.filter(pokemon=obj)
        data = PokemonAbilitySerializer(
            pokemon_ability_objects, many=True, context=self.context
        ).data
        abilities = []

        for ability in data:
            del ability["pokemon"]
            abilities.append(ability)

        return abilities

    def get_pokemon_types(self, obj):

        poke_type_objects = PokemonType.objects.filter(pokemon=obj)
        poke_types = PokemonTypeSerializer(
            poke_type_objects, many=True, context=self.context
        ).data

        for poke_type in poke_types:
            del poke_type["pokemon"]

        return poke_types

    def get_past_pokemon_types(self, obj):

        poke_past_type_objects = PokemonTypePast.objects.filter(pokemon=obj)
        poke_past_types = PokemonTypePastSerializer(
            poke_past_type_objects,
            many=True,
            context=self.context
        ).data

        # post-process to the form we want
        current_generation = ""
        past_obj = {}
        final_data = []
        for poke_past_type in poke_past_types:
            del poke_past_type['pokemon']

            generation = poke_past_type['generation']['name']
            if generation != current_generation:
                current_generation = generation
                past_obj = {}

                # create past types object for this generation
                past_obj['generation'] = poke_past_type['generation']
                del poke_past_type['generation']

                # create types array
                past_obj['types'] = [poke_past_type]

                # add to past types array
                final_data.append(past_obj)

            else:
                # add to existing array for this generation
                del poke_past_type['generation']
                past_obj['types'].append(poke_past_type)

        return final_data

    def get_encounters(self, obj):

        return reverse("pokemon_encounters", kwargs={"pokemon_id": obj.pk})


#################################
#  POKEMON SPECIES SERIALIZERS  #
#################################
class EvolutionTriggerNameSerializer(serializers.HyperlinkedModelSerializer):

    language = LanguageSummarySerializer()

    class Meta:
        model = EvolutionTriggerName
        fields = ("name", "language")


class EvolutionTriggerDetailSerializer(serializers.HyperlinkedModelSerializer):

    names = EvolutionTriggerNameSerializer(
        many=True, read_only=True, source="evolutiontriggername"
    )
    pokemon_species = serializers.SerializerMethodField("get_species")

    class Meta:
        model = EvolutionTrigger
        fields = ("id", "name", "names", "pokemon_species")

    def get_species(self, obj):

        evo_objects = PokemonEvolution.objects.filter(evolution_trigger=obj)
        species_list = []
        species_names = set()

        for evo in evo_objects:
            species = PokemonSpeciesSummarySerializer(
                evo.evolved_species, context=self.context
            ).data
            if species["name"] not in species_names:
                species_list.append(species)
                species_names.add(species["name"])

        return species_list


class PokemonSpeciesDescriptionSerializer(serializers.ModelSerializer):

    language = LanguageSummarySerializer()

    class Meta:
        model = PokemonSpeciesDescription
        fields = ("description", "language")


class PokemonSpeciesFlavorTextSerializer(serializers.ModelSerializer):

    flavor_text = serializers.CharField()
    language = LanguageSummarySerializer()
    version = VersionSummarySerializer()

    class Meta:
        model = PokemonSpeciesFlavorText
        fields = ("flavor_text", "language", "version")


class PokemonSpeciesNameSerializer(serializers.ModelSerializer):

    language = LanguageSummarySerializer()

    class Meta:
        model = PokemonSpeciesName
        fields = ("name", "genus", "language")


class PokemonSpeciesEvolutionSerializer(serializers.ModelSerializer):
    """
    This is here purely to help build pokemon evolution chains
    """

    class Meta:
        model = PokemonSpecies
        fields = ("name", "id", "evolves_from_species", "is_baby")


class PokemonSpeciesDetailSerializer(serializers.ModelSerializer):

    names = serializers.SerializerMethodField("get_pokemon_names")
    form_descriptions = PokemonSpeciesDescriptionSerializer(
        many=True, read_only=True, source="pokemonspeciesdescription"
    )
    pokedex_numbers = PokemonDexEntrySerializer(
        many=True, read_only=True, source="pokemondexnumber"
    )
    egg_groups = serializers.SerializerMethodField("get_pokemon_egg_groups")
    flavor_text_entries = PokemonSpeciesFlavorTextSerializer(
        many=True, read_only=True, source="pokemonspeciesflavortext"
    )
    genera = serializers.SerializerMethodField("get_pokemon_genera")
    generation = GenerationSummarySerializer()
    growth_rate = GrowthRateSummarySerializer()
    color = PokemonColorSummarySerializer(source="pokemon_color")
    habitat = PokemonHabitatSummarySerializer(source="pokemon_habitat")
    shape = PokemonShapeSummarySerializer(source="pokemon_shape")
    evolves_from_species = PokemonSpeciesSummarySerializer()
    varieties = serializers.SerializerMethodField("get_pokemon_varieties")
    evolution_chain = EvolutionChainSummarySerializer()
    pal_park_encounters = serializers.SerializerMethodField("get_encounters")

    class Meta:
        model = PokemonSpecies
        fields = (
            "id",
            "name",
            "order",
            "gender_rate",
            "capture_rate",
            "base_happiness",
            "is_baby",
            "hatch_counter",
            "has_gender_differences",
            "forms_switchable",
            "growth_rate",
            "pokedex_numbers",
            "egg_groups",
            "color",
            "shape",
            "evolves_from_species",
            "evolution_chain",
            "habitat",
            "generation",
            "names",
            "pal_park_encounters",
            "form_descriptions",
            "flavor_text_entries",
            "genera",
            "varieties",
        )

    def get_pokemon_names(self, obj):

        species_results = PokemonSpeciesName.objects.filter(pokemon_species=obj)
        species_serializer = PokemonSpeciesNameSerializer(
            species_results, many=True, context=self.context
        )

        data = species_serializer.data

        for name in data:
            del name["genus"]

        return data

    def get_pokemon_genera(self, obj):

        results = PokemonSpeciesName.objects.filter(pokemon_species=obj)
        serializer = PokemonSpeciesNameSerializer(
            results, many=True, context=self.context
        )
        data = serializer.data
        genera = []

        for entry in data:
            if entry["genus"]:
                del entry["name"]
                genera.append(entry)

        return genera

    def get_pokemon_egg_groups(self, obj):

        results = PokemonEggGroup.objects.filter(pokemon_species=obj)
        data = PokemonEggGroupSerializer(results, many=True, context=self.context).data
        groups = []
        for group in data:
            groups.append(group["egg_group"])

        return groups

    def get_pokemon_varieties(self, obj):

        results = Pokemon.objects.filter(pokemon_species=obj)
        summary_data = PokemonSummarySerializer(
            results, many=True, context=self.context
        ).data
        detail_data = PokemonDetailSerializer(
            results, many=True, context=self.context
        ).data

        varieties = []

        for index, pokemon in enumerate(detail_data):
            entry = OrderedDict()
            entry["is_default"] = pokemon["is_default"]
            entry["pokemon"] = summary_data[index]
            varieties.append(entry)

        return varieties

    def get_encounters(self, obj):

        pal_park_objects = PalPark.objects.filter(pokemon_species=obj)
        parks = PalParkSerializer(
            pal_park_objects, many=True, context=self.context
        ).data
        encounters = []

        for encounter in parks:
            del encounter["pokemon_species"]
            encounters.append(encounter)

        return encounters


class PokemonEvolutionSerializer(serializers.ModelSerializer):

    item = ItemSummarySerializer(source="evolution_item")
    held_item = ItemSummarySerializer()
    known_move = MoveSummarySerializer()
    known_move_type = TypeSummarySerializer()
    party_species = PokemonSpeciesSummarySerializer()
    party_type = TypeSummarySerializer()
    trade_species = PokemonSpeciesSummarySerializer()
    location = LocationSummarySerializer()
    trigger = EvolutionTriggerSummarySerializer(source="evolution_trigger")

    class Meta:
        model = PokemonEvolution
        fields = (
            "item",
            "trigger",
            "gender",
            "held_item",
            "known_move",
            "known_move_type",
            "location",
            "min_level",
            "min_happiness",
            "min_beauty",
            "min_affection",
            "needs_overworld_rain",
            "party_species",
            "party_type",
            "relative_physical_stats",
            "time_of_day",
            "trade_species",
            "turn_upside_down",
        )


class EvolutionChainDetailSerializer(serializers.ModelSerializer):

    baby_trigger_item = ItemSummarySerializer()
    chain = serializers.SerializerMethodField("build_chain")

    class Meta:
        model = EvolutionChain
        fields = ("id", "baby_trigger_item", "chain")

    def build_chain(self, obj):

        chain_id = obj.id

        pokemon_objects = PokemonSpecies.objects.filter(
            evolution_chain_id=chain_id
        ).order_by("order")
        summary_data = PokemonSpeciesSummarySerializer(
            pokemon_objects, many=True, context=self.context
        ).data
        ref_data = PokemonSpeciesEvolutionSerializer(
            pokemon_objects, many=True, context=self.context
        ).data

        # convert evolution data list to tree
        evolution_tree = self.build_evolution_tree(ref_data)

        # serialize chain recursively from tree
        chain = self.build_chain_link_entry(evolution_tree, summary_data)

        return chain

    # converts a list of Pokemon species evolution data into a tree representing the evolution chain
    def build_evolution_tree(self, species_evolution_data):
        evolution_tree = OrderedDict()
        evolution_tree["species"] = species_evolution_data[0]
        evolution_tree["children"] = []

        for species in species_evolution_data[1:]:
            chain_link = OrderedDict()
            chain_link["species"] = species
            chain_link["children"] = []

            evolves_from_species_id = chain_link["species"]["evolves_from_species"]

            # find parent link by DFS
            parent_link = evolution_tree
            search_stack = [parent_link]

            while len(search_stack) > 0:
                l = search_stack.pop()
                if l["species"]["id"] == evolves_from_species_id:
                    parent_link = l
                    break

                # "left" to "right" requires reversing the list of children
                search_stack += reversed(l["children"])

            parent_link["children"].append(chain_link)

        return evolution_tree

    # serializes an evolution chain link recursively
    # chain_link is a tree representing an evolution chain
    def build_chain_link_entry(self, chain_link, summary_data):
        entry = OrderedDict()
        evolution_data = None

        species = chain_link["species"]
        if species["evolves_from_species"]:

            evolution_object = PokemonEvolution.objects.filter(
                evolved_species=species["id"]
            )

            evolution_data = PokemonEvolutionSerializer(
                evolution_object, many=True, context=self.context
            ).data

        entry["is_baby"] = species["is_baby"]

        species_summary = next(x for x in summary_data if x["name"] == species["name"])
        entry["species"] = species_summary

        entry["evolution_details"] = evolution_data or []

        evolves_to = [
            self.build_chain_link_entry(c, summary_data) for c in chain_link["children"]
        ]
        entry["evolves_to"] = evolves_to

        return entry


class PokemonDexNumberSerializer(serializers.ModelSerializer):

    entry_number = serializers.IntegerField(source="pokedex_number")
    pokemon_species = PokemonSpeciesSummarySerializer()

    class Meta:
        model = PokemonDexNumber
        fields = ("pokedex", "entry_number", "pokemon_species")


############################
#  POKEATHLON SERIALIZERS  #
############################
class PokeathlonStatNameSerializer(serializers.HyperlinkedModelSerializer):

    language = LanguageSummarySerializer()

    class Meta:
        model = PokeathlonStatName
        fields = ("name", "language")


class PokeathlonStatDetailSerializer(serializers.HyperlinkedModelSerializer):

    names = PokeathlonStatNameSerializer(
        many=True, read_only=True, source="pokeathlonstatname"
    )
    affecting_natures = serializers.SerializerMethodField("get_natures_that_affect")

    class Meta:
        model = PokeathlonStat
        fields = ("id", "name", "affecting_natures", "names")

    def get_natures_that_affect(self, obj):

        stat_change_objects = NaturePokeathlonStat.objects.filter(pokeathlon_stat=obj)
        stat_changes = NaturePokeathlonStatSerializer(
            stat_change_objects, many=True, context=self.context
        ).data
        changes = OrderedDict([("increase", []), ("decrease", [])])

        for change in stat_changes:
            del change["pokeathlon_stat"]
            if change["max_change"] > 0:
                changes["increase"].append(change)
            else:
                changes["decrease"].append(change)

        return changes


#########################
#  POKEDEX SERIALIZERS  #
#########################
class PokedexNameSerializer(serializers.HyperlinkedModelSerializer):

    language = LanguageSummarySerializer()

    class Meta:
        model = PokedexName
        fields = ("name", "language")


class PokedexDescriptionSerializer(serializers.HyperlinkedModelSerializer):

    language = LanguageSummarySerializer()

    class Meta:
        model = PokedexDescription
        fields = ("description", "language")


class PokedexDetailSerializer(serializers.ModelSerializer):

    region = RegionSummarySerializer()
    names = PokedexNameSerializer(many=True, read_only=True, source="pokedexname")
    descriptions = PokedexDescriptionSerializer(
        many=True, read_only=True, source="pokedexdescription"
    )
    pokemon_entries = serializers.SerializerMethodField("get_pokedex_entries")
    version_groups = serializers.SerializerMethodField("get_pokedex_version_groups")

    class Meta:
        model = Pokedex
        fields = (
            "id",
            "name",
            "is_main_series",
            "descriptions",
            "names",
            "pokemon_entries",
            "region",
            "version_groups",
        )

    def get_pokedex_entries(self, obj):

        results = PokemonDexNumber.objects.filter(pokedex=obj).order_by(
            "pokedex_number"
        )
        serializer = PokemonDexNumberSerializer(
            results, many=True, context=self.context
        )
        data = serializer.data

        for entry in data:
            del entry["pokedex"]

        return data

    def get_pokedex_version_groups(self, obj):

        dex_group_objects = PokedexVersionGroup.objects.filter(pokedex=obj)
        dex_groups = PokedexVersionGroupSerializer(
            dex_group_objects, many=True, context=self.context
        ).data
        results = []

        for dex_group in dex_groups:
            results.append(dex_group["version_group"])

        return results


#########################
#  VERSION SERIALIZERS  #
#########################
class VersionNameSerializer(serializers.ModelSerializer):

    language = LanguageSummarySerializer()

    class Meta:
        model = VersionName
        fields = ("name", "language")


class VersionDetailSerializer(serializers.ModelSerializer):
    """
    Should have a link to Version Group info but the Circular
    dependency and compilation order fight eachother and I'm
    not sure how to add anything other than a hyperlink
    """

    names = VersionNameSerializer(many=True, read_only=True, source="versionname")
    version_group = VersionGroupSummarySerializer()

    class Meta:
        model = Version
        fields = ("id", "name", "names", "version_group")


class VersionGroupDetailSerializer(serializers.ModelSerializer):

    generation = GenerationSummarySerializer()
    versions = VersionSummarySerializer(many=True, read_only=True, source="version")
    regions = serializers.SerializerMethodField("get_version_group_regions")
    move_learn_methods = serializers.SerializerMethodField("get_learn_methods")
    pokedexes = serializers.SerializerMethodField("get_version_groups_pokedexes")

    class Meta:
        model = VersionGroup
        fields = (
            "id",
            "name",
            "order",
            "generation",
            "move_learn_methods",
            "pokedexes",
            "regions",
            "versions",
        )

    def get_version_group_regions(self, obj):

        vg_regions = VersionGroupRegion.objects.filter(version_group=obj)
        data = VersionGroupRegionSerializer(
            vg_regions, many=True, context=self.context
        ).data
        regions = []

        for region in data:
            regions.append(region["region"])

        return regions

    def get_learn_methods(self, obj):

        learn_method_objects = VersionGroupMoveLearnMethod.objects.filter(
            version_group=obj
        )
        learn_method_data = VersionGroupMoveLearnMethodSerializer(
            learn_method_objects, many=True, context=self.context
        ).data
        methods = []

        for method in learn_method_data:
            methods.append(method["move_learn_method"])

        return methods

    def get_version_groups_pokedexes(self, obj):

        dex_group_objects = PokedexVersionGroup.objects.filter(version_group=obj)
        dex_groups = PokedexVersionGroupSerializer(
            dex_group_objects, many=True, context=self.context
        ).data
        results = []

        for dex_group in dex_groups:
            results.append(dex_group["pokedex"])

        return results<|MERGE_RESOLUTION|>--- conflicted
+++ resolved
@@ -2709,27 +2709,18 @@
     moves = serializers.SerializerMethodField("get_pokemon_moves")
     species = PokemonSpeciesSummarySerializer(source="pokemon_species")
     stats = PokemonStatSerializer(many=True, read_only=True, source="pokemonstat")
-<<<<<<< HEAD
     types = serializers.SerializerMethodField('get_pokemon_types')
     past_types = serializers.SerializerMethodField('get_past_pokemon_types')
-    forms = PokemonFormSummarySerializer(many=True, read_only=True, source="pokemonform")
-    held_items = serializers.SerializerMethodField('get_pokemon_held_items')
-    location_area_encounters = serializers.SerializerMethodField('get_encounters')
-    sprites = serializers.SerializerMethodField('get_pokemon_sprites')
-=======
-    types = serializers.SerializerMethodField("get_pokemon_types")
     forms = PokemonFormSummarySerializer(
         many=True, read_only=True, source="pokemonform"
     )
     held_items = serializers.SerializerMethodField("get_pokemon_held_items")
     location_area_encounters = serializers.SerializerMethodField("get_encounters")
     sprites = serializers.SerializerMethodField("get_pokemon_sprites")
->>>>>>> 34413209
 
     class Meta:
         model = Pokemon
         fields = (
-<<<<<<< HEAD
             'id',
             'name',
             'base_experience',
@@ -2738,25 +2729,6 @@
             'order',
             'weight',
             'abilities',
-            'forms',
-            'game_indices',
-            'held_items',
-            'location_area_encounters',
-            'moves',
-            'species',
-            'sprites',
-            'stats',
-            'types',
-            'past_types',
-=======
-            "id",
-            "name",
-            "base_experience",
-            "height",
-            "is_default",
-            "order",
-            "weight",
-            "abilities",
             "forms",
             "game_indices",
             "held_items",
@@ -2766,7 +2738,7 @@
             "sprites",
             "stats",
             "types",
->>>>>>> 34413209
+            "past_types",
         )
 
     def get_pokemon_sprites(self, obj):
