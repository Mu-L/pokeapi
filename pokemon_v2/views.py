--- conflicted
+++ resolved
@@ -1,44 +1,19 @@
-<<<<<<< HEAD
-# from __future__ import unicode_literals
-# from django.http import HttpResponse
-# 
-from rest_framework.renderers import JSONRenderer
+
+from __future__ import unicode_literals
 from rest_framework import viewsets
-from rest_framework.decorators import api_view
-from rest_framework.response import Response
 
-from pokemon_v2.serializers import (
-	AbilitySerializer
+from pokemon.models import (
+
+    Sprite
 )
 
-from pokemon_v2.models import (
+from .models import (
 	Ability
 )
 
-
-class AbilityResource(viewsets.ReadOnlyModelViewSet):
-    queryset = Ability.objects.all()
-    serializer_class = AbilitySerializer
-
-
-# @api_view(['GET', 'POST'])
-class TestResource():
-
-	queryset = Ability.objects.all()
-	serializer_class = AbilitySerializer
-
-	def get(self, request, pk, format=None):
-		return Response("hello Test")
-=======
-from __future__ import unicode_literals
-
-
-from pokemon.models import Sprite
-
-from .serializers import SpriteSerializer
-
-from rest_framework import viewsets
-
+from .serializers import (
+	AbilitySerializer, SpriteSerializer
+)
 
 class SpriteResource(viewsets.ReadOnlyModelViewSet):
     """
@@ -47,4 +22,11 @@
 
     queryset = Sprite.objects.all()
     serializer_class = SpriteSerializer
->>>>>>> 0a9fde24
+
+class AbilityResource(viewsets.ReadOnlyModelViewSet):
+    """
+    Views for the Ability V2 Resource
+    """
+
+    queryset = Ability.objects.all()
+    serializer_class = AbilitySerializer