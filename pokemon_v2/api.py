--- conflicted
+++ resolved
@@ -4,12 +4,9 @@
 from rest_framework.views import APIView
 from django.shortcuts import get_object_or_404
 from django.http import Http404
-<<<<<<< HEAD
 from django.db.models import Q
-=======
 from drf_spectacular.utils import extend_schema, extend_schema_view, OpenApiParameter
 from drf_spectacular.types import OpenApiTypes
->>>>>>> cba4a0a8
 
 from .models import *
 from .serializers import *
@@ -44,7 +41,6 @@
     idPattern = re.compile(r"^-?[0-9]+$")
     namePattern = re.compile(r"^[0-9A-Za-z\-\+]+$")
 
-<<<<<<< HEAD
     def get_queryset(self):
         queryset = super().get_queryset()
         filter = self.request.GET.get("q", "")
@@ -54,7 +50,6 @@
 
         return queryset
 
-=======
     @extend_schema(
         parameters=[
             OpenApiParameter(
@@ -65,7 +60,6 @@
             ),
         ]
     )
->>>>>>> cba4a0a8
     def get_object(self):
         queryset = self.get_queryset()
         queryset = self.filter_queryset(queryset)
