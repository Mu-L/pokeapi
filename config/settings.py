--- conflicted
+++ resolved
@@ -125,13 +125,9 @@
 
 API_LIMIT_PER_PAGE = 1
 
-<<<<<<< HEAD
 TASTYPIE_DEFAULT_FORMATS = ['json', 'xml']
-=======
-TASTYPIE_DEFAULT_FORMATS = ['json']
 
 CORS_ORIGIN_ALLOW_ALL = True
 CORS_ALLOW_METHODS = (
     'GET'
-)
->>>>>>> e3433a42
+)