worker_processes  4; # 80$ droplet, so 4 core enabled

events {
    worker_connections  8096; # accepted incoming connections*2 
    multi_accept on; # accept each connection as soon as you can
    accept_mutex off;
    use epoll;
}

http {
    include       mime.types;
    default_type  application/octet-stream;

    server_tokens off; # dont send unnecessary server info (like version)

    add_header X-XSS-Protection "1; mode=block"; # prevent XSS

    client_body_buffer_size 10K; # raise the threshold by which requests are written to HDD instead of RAM
    client_header_buffer_size 2k;
    client_max_body_size 8m; # we dont accept requests larger that 8mb, probably you are DoSing us

    sendfile        on;
    tcp_nopush      on;
    tcp_nodelay     on;

    keepalive_timeout 5;
    
    gzip on; # enable zipping files
    gzip_vary on;
    gzip_min_length 5120; # enable it only for medium-big files (slowbro size is 7000)
    gzip_proxied expired no-cache no-store private auth;
    gzip_types text/plain text/css text/xml text/javascript application/x-javascript application/xml application/json;
    gzip_disable "msi6";

    upstream pokeapi_upstream {
        # 'app' is the Django container name in Docker
        # DO NOT EDIT IT ALONE or it'll break docker-compose
        server app:8000 fail_timeout=0;
    }

<<<<<<< HEAD
    # limit_req_zone $binary_remote_addr zone=api:10m rate=2r/s;

=======
>>>>>>> cb413c25
    server {
        listen 80 deferred;
        server_name _;

        client_body_timeout 5s;
        client_header_timeout 5s;

        root /code;

        location /media/ {
            root /code;
            autoindex off;
        }

        location /static/ {
            alias /code/assets/;
            autoindex off;
        }
        
        location ~* \.(jpg|jpeg|gif|png|css|js|ico|xml)$ { # cache all these extensions for 5 days, disable logging
            access_log        off;
            log_not_found     off;
            expires           5d;
            add_header Cache-Control "public";
            add_header Pragma public;
        }

        location /api/ {
            expires 1m; # client-side caching, one minute for each API resource
            add_header Cache-Control "public";
            add_header Pragma public;

<<<<<<< HEAD
            # limit_req zone=api burst=10;

=======
>>>>>>> cb413c25
            proxy_set_header X-Real-IP $remote_addr;
            proxy_set_header X-Forwarded-For $proxy_add_x_forwarded_for;
            proxy_set_header Host $http_host;

            proxy_redirect off;

            proxy_pass http://pokeapi_upstream;
        }

        location / {
            proxy_set_header X-Real-IP $remote_addr;
            proxy_set_header X-Forwarded-For $proxy_add_x_forwarded_for;
            proxy_set_header Host $http_host;

            proxy_redirect off;

            proxy_pass http://pokeapi_upstream;
        }
    }
}<|MERGE_RESOLUTION|>--- conflicted
+++ resolved
@@ -38,11 +38,6 @@
         server app:8000 fail_timeout=0;
     }
 
-<<<<<<< HEAD
-    # limit_req_zone $binary_remote_addr zone=api:10m rate=2r/s;
-
-=======
->>>>>>> cb413c25
     server {
         listen 80 deferred;
         server_name _;
@@ -75,11 +70,6 @@
             add_header Cache-Control "public";
             add_header Pragma public;
 
-<<<<<<< HEAD
-            # limit_req zone=api burst=10;
-
-=======
->>>>>>> cb413c25
             proxy_set_header X-Real-IP $remote_addr;
             proxy_set_header X-Forwarded-For $proxy_add_x_forwarded_for;
             proxy_set_header Host $http_host;
