#  To build out the data you'll need to jump into the Django shell
#
#     $ python manage.py shell
#
#  and run the build script with
#
#     $ execfile('data/v2/build.py')
#
#  Each time the build script is run it will iterate over each table in the database,
#  wipe it and rewrite each row using the data found in data/v2/csv.
#  If you don't need all of the data just go into data/v2/build.py and
#  comment out everything but what you need to build the tables you're looking for.
#  This might be useful because some of the csv files are massive
<<<<<<< HEAD
#  (pokemon_moves expecially) and it can take about 30 minutes to build everything.
=======
#  (pokemon_moves expecially) and it can take about 25 minutes to build everything.
>>>>>>> 35f4fa58

import csv
import os
from django.db import migrations, connection
from pokemon_v2.models import *


data_location = 'data/v2/csv/'
db_cursor = connection.cursor()
db_vendor = connection.vendor


def loadData(fileName):
  return csv.reader(open(data_location + fileName, 'rb'), delimiter=',')


def clearTable(model):

  table_name = model._meta.db_table
  model.objects.all().delete()

  print 'building ' + table_name

  # Reset DB auto increments to start at 1
  if db_vendor == 'sqlite':
    db_cursor.execute("DELETE FROM sqlite_sequence WHERE name = " + "'" + table_name + "'" )
  else:
    db_cursor.execute("SELECT setval(pg_get_serial_sequence(" + "'" + table_name + "'" + ",'id'), 1, false);")



##############
#  LANGUAGE  #
##############

clearTable(Language)
data = loadData('languages.csv')

for index, info in enumerate(data):
  if index > 0:

    language = Language (
        id = int(info[0]),
        iso639 = info[1],
        iso3166 = info[2],
        name = info[3],
        official = bool(info[4]),
        order = info[5],
      )

    language.save()


clearTable(LanguageName)
data = loadData('language_names.csv')

for index, info in enumerate(data):
  if index > 0:

    languageName = LanguageName (
        language = Language.objects.get(pk = int(info[0])),
        local_language_id = int(info[1]),
        name = info[2]
      )

    languageName.save()



############
#  REGION  #
############

clearTable(Region)
data = loadData('regions.csv')

for index, info in enumerate(data):
  if index > 0:

    model = Region (
        id = int(info[0]),
        name = info[1]
      )
    model.save()


clearTable(RegionName)
data = loadData('region_names.csv')

for index, info in enumerate(data):
  if index > 0:

    model = RegionName (
        region = Region.objects.get(pk = int(info[0])),
        language = Language.objects.get(pk = int(info[1])),
        name = info[2]
      )
    model.save()



################
#  GENERATION  #
################

clearTable(Generation)
data = loadData('generations.csv')

for index, info in enumerate(data):
  if index > 0:

    model = Generation (
        id = int(info[0]),
        region = Region.objects.get(pk = int(info[1])),
        name = info[2]
      )
    model.save()


clearTable(GenerationName)
data = loadData('generation_names.csv')

for index, info in enumerate(data):
  if index > 0:

    model = GenerationName (
        generation = Generation.objects.get(pk = int(info[0])),
        language = Language.objects.get(pk = int(info[1])),
        name = info[2]
      )
    model.save()



#############
#  VERSION  #
#############

clearTable(VersionGroup)
data = loadData('version_groups.csv')

for index, info in enumerate(data):
  if index > 0:

    versionGroup = VersionGroup (
        id = int(info[0]),
        name = info[1],
        generation = Generation.objects.get(pk = int(info[2])),
        order = int(info[3])
      )
    versionGroup.save()


clearTable(VersionGroupRegion)
data = loadData('version_group_regions.csv')

for index, info in enumerate(data):
  if index > 0:

    versionGroupRegion = VersionGroupRegion (
        version_group = VersionGroup.objects.get(pk = int(info[0])),
        region = Region.objects.get(pk = int(info[1])),
      )
    versionGroupRegion.save()


clearTable(Version)
data = loadData('versions.csv')

for index, info in enumerate(data):
  if index > 0:

    version = Version (
        id = int(info[0]),
        version_group = VersionGroup.objects.get(pk = int(info[1])),
        name = info[2]
      )
    version.save()


clearTable(VersionName)
data = loadData('version_names.csv')

for index, info in enumerate(data):
  if index > 0:

    versionName = VersionName (
        version = Version.objects.get(pk = int(info[0])),
        language = Language.objects.get(pk = int(info[1])),
        name = info[2]
      )
    versionName.save()



##################
#  DAMAGE CLASS  #
##################

clearTable(MoveDamageClass)
data = loadData('move_damage_classes.csv')

for index, info in enumerate(data):
  if index > 0:

    model = MoveDamageClass (
        id = int(info[0]),
        name = info[1]
      )
    model.save()


clearTable(MoveDamageClassDescription)
data = loadData('move_damage_class_prose.csv')

for index, info in enumerate(data):
  if index > 0:

    model = MoveDamageClassDescription (
        move_damage_class = MoveDamageClass.objects.get(pk = int(info[0])),
        language = Language.objects.get(pk = int(info[1])),
        description = info[2]
      )
    model.save()


###########
#  STATS  #
###########

clearTable(Stat)
data = loadData('stats.csv')

for index, info in enumerate(data):
  if index > 0:

    stat = Stat (
        id = int(info[0]),
        move_damage_class = MoveDamageClass.objects.get(pk = int(info[1])) if info[1] != '' else None,
        name = info[2],
        is_battle_only = bool(info[3]),
        game_index = int(info[4]) if info[4] else 0,
      )
    stat.save()


clearTable(StatName)
data = loadData('stat_names.csv')

for index, info in enumerate(data):
  if index > 0:

    statName = StatName (
        stat = Stat.objects.get(pk = int(info[0])),
        language = Language.objects.get(pk = int(info[1])),
        name = info[2]
      )
    statName.save()


clearTable(PokeathlonStat)
data = loadData('pokeathlon_stats.csv')

for index, info in enumerate(data):
  if index > 0:

    stat = PokeathlonStat (
        id = int(info[0]),
        name = info[1],
      )
    stat.save()


clearTable(PokeathlonStatName)
data = loadData('pokeathlon_stat_names.csv')

for index, info in enumerate(data):
  if index > 0:

    statName = PokeathlonStatName (
        pokeathlon_stat = PokeathlonStat.objects.get(pk = int(info[0])),
        language = Language.objects.get(pk = int(info[1])),
        name = info[2]
      )
    statName.save()




###############
#  ABILITIES  #
###############

clearTable(Ability)
data = loadData('abilities.csv')

for index, info in enumerate(data):
  if index > 0:

    ability = Ability (
        id = int(info[0]),
        name = info[1],
        generation = Generation.objects.get(pk = int(info[2])),
        is_main_series = bool(info[3])
      )
    ability.save()


clearTable(AbilityName)
data = loadData('ability_names.csv')

for index, info in enumerate(data):
  if index > 0:

    abilityName = AbilityName (
        ability = Ability.objects.get(pk = int(info[0])),
        language = Language.objects.get(pk = int(info[1])),
        name = info[2]
      )
    abilityName.save()


clearTable(AbilityDescription)
data = loadData('ability_prose.csv')

for index, info in enumerate(data):
  if index > 0:

    abilityDesc = AbilityDescription (
        ability = Ability.objects.get(pk = int(info[0])),
        language = Language.objects.get(pk = int(info[1])),
        short_effect = info[2],
        effect = info[3]
      )
    abilityDesc.save()


clearTable(AbilityFlavorText)
data = loadData('ability_flavor_text.csv')

for index, info in enumerate(data):
  if index > 0:

    abilityFlavorText = AbilityFlavorText (
        ability = Ability.objects.get(pk = int(info[0])),
        version_group = VersionGroup.objects.get(pk = int(info[1])),
        language = Language.objects.get(pk = int(info[2])),
        flavor_text = info[3]
      )
    abilityFlavorText.save()



####################
#  CHARACTERISTIC  #
####################

clearTable(Characteristic)
data = loadData('characteristics.csv')

for index, info in enumerate(data):
  if index > 0:

    model = Characteristic (
        id = int(info[0]),
        stat = Stat.objects.get(pk = int(info[1])),
        gene_mod_5 = int(info[2])
      )
    model.save()


clearTable(CharacteristicDescription)
data = loadData('characteristic_text.csv')

for index, info in enumerate(data):
  if index > 0:

    model = CharacteristicDescription (
        characteristic = Characteristic.objects.get(pk = int(info[0])),
        language = Language.objects.get(pk = int(info[1])),
        description = info[2]
      )
    model.save()



###############
#  EGG GROUP  #
###############

clearTable(EggGroup)
data = loadData('egg_groups.csv')

for index, info in enumerate(data):
  if index > 0:

    model = EggGroup (
        id = int(info[0]),
        name = info[1]
      )
    model.save()


clearTable(EggGroupName)
data = loadData('egg_group_prose.csv')

for index, info in enumerate(data):
  if index > 0:

    model = EggGroupName (
        egg_group = EggGroup.objects.get(pk = int(info[0])),
        language = Language.objects.get(pk = int(info[1])),
        name = info[2]
      )
    model.save()



#################
#  GROWTH RATE  #
#################

clearTable(GrowthRate)
data = loadData('growth_rates.csv')

for index, info in enumerate(data):
  if index > 0:

    model = GrowthRate (
        id = int(info[0]),
        name = info[1],
        formula = info[2]
      )
    model.save()


clearTable(GrowthRateDescription)
data = loadData('growth_rate_prose.csv')

for index, info in enumerate(data):
  if index > 0:

    model = GrowthRateDescription (
        growth_rate = GrowthRate.objects.get(pk = int(info[0])),
        language = Language.objects.get(pk = int(info[1])),
        description = info[2]
      )
    model.save()



clearTable(ItemPocket)
data = loadData('item_pockets.csv')

for index, info in enumerate(data):
  if index > 0:

    model = ItemPocket (
        id = int(info[0]),
        name = info[1]
      )
    model.save()


clearTable(ItemPocketName)
data = loadData('item_pocket_names.csv')

for index, info in enumerate(data):
  if index > 0:

    model = ItemPocketName (
        item_pocket = ItemPocket.objects.get(pk = int(info[0])),
        language = Language.objects.get(pk = int(info[1])),
        name = info[2]
      )
    model.save()


clearTable(ItemFlingEffect)
data = loadData('item_fling_effects.csv')

for index, info in enumerate(data):
  if index > 0:

    model = ItemFlingEffect (
        id = int(info[0])
      )
    model.save()


clearTable(ItemFlingEffectDescription)
data = loadData('item_fling_effect_prose.csv')

for index, info in enumerate(data):
  if index > 0:

    model = ItemFlingEffectDescription (
        item_fling_effect = ItemFlingEffect.objects.get(pk = int(info[0])),
        language = Language.objects.get(pk = int(info[1])),
        effect = info[2]
      )
    model.save()


clearTable(ItemCategory)
data = loadData('item_categories.csv')

for index, info in enumerate(data):
  if index > 0:

    model = ItemCategory (
        id = int(info[0]),
        item_pocket = ItemPocket.objects.get(pk = int(info[1])),
        name = info[2]
      )
    model.save()


clearTable(ItemCategoryName)
data = loadData('item_category_prose.csv')

for index, info in enumerate(data):
  if index > 0:

    model = ItemCategoryName (
        item_category = ItemCategory.objects.get(pk = int(info[0])),
        language = Language.objects.get(pk = int(info[1])),
        name = info[2]
      )
    model.save()


clearTable(Item)
data = loadData('items.csv')

for index, info in enumerate(data):
  if index > 0:

    model = Item (
        id = int(info[0]),
        name = info[1],
        item_category = ItemCategory.objects.get(pk = int(info[2])),
        cost = int(info[3]),
        fling_power = int(info[4]) if info[4] != '' else None,
        item_fling_effect = ItemFlingEffect.objects.get(pk = int(info[5])) if info[5] != '' else None
      )
    model.save()


clearTable(ItemName)
data = loadData('item_names.csv')

for index, info in enumerate(data):
  if index > 0:

    model = ItemName (
        item = Item.objects.get(pk = int(info[0])),
        language = Language.objects.get(pk = int(info[1])),
        name = info[2]
      )
    model.save()


clearTable(ItemDescription)
data = loadData('item_prose.csv')

for index, info in enumerate(data):
  if index > 0:

    model = ItemDescription (
        item = Item.objects.get(pk = int(info[0])),
        language = Language.objects.get(pk = int(info[1])),
        short_effect = info[2],
        effect = info[3]
      )
    model.save()


clearTable(ItemGameIndex)
data = loadData('item_game_indices.csv')

for index, info in enumerate(data):
  if index > 0:

    model = ItemGameIndex (
        item = Item.objects.get(pk = int(info[0])),
        generation = Generation.objects.get(pk = int(info[1])),
        game_index = int(info[2])
      )
    model.save()


clearTable(ItemFlavorText)
data = loadData('item_flavor_text.csv')

for index, info in enumerate(data):
  if index > 0:

    model = ItemFlavorText (
        item = Item.objects.get(pk = int(info[0])),
        version_group = VersionGroup.objects.get(pk = int(info[1])),
        language = Language.objects.get(pk = int(info[2])),
        flavor_text = info[3]
      )
    model.save()


clearTable(ItemFlag)
data = loadData('item_flags.csv')

for index, info in enumerate(data):
  if index > 0:

    model = ItemFlag (
        id = int(info[0]),
        name = info[1]
      )
    model.save()


clearTable(ItemFlagDescription)
data = loadData('item_flag_prose.csv')

for index, info in enumerate(data):
  if index > 0:

    model = ItemFlagDescription (
        item_flag = ItemFlag.objects.get(pk = int(info[0])),
        language = Language.objects.get(pk = int(info[1])),
        name = info[2],
        description = info[3]
      )
    model.save()


clearTable(ItemFlagMap)
data = loadData('item_flag_map.csv')

for index, info in enumerate(data):
  if index > 0:

    model = ItemFlagMap (
        item = Item.objects.get(pk = int(info[0])),
        item_flag = ItemFlag.objects.get(pk = int(info[1]))
      )
    model.save()


clearTable(ItemFlagDescription)
data = loadData('item_flag_prose.csv')

for index, info in enumerate(data):
  if index > 0:

    model = ItemFlagDescription (
        item_flag = ItemFlag.objects.get(pk = int(info[0])),
        language = Language.objects.get(pk = int(info[1])),
        name = info[2],
        description = info[3]
      )
    model.save()



###########
#  TYPES  #
###########

clearTable(Type)
data = loadData('types.csv')

for index, info in enumerate(data):
  if index > 0:

    type = Type (
        id = int(info[0]),
        name = info[1],
        generation = Generation.objects.get(pk = int(info[2])),
        move_damage_class = MoveDamageClass.objects.get(pk = int(info[3])) if info[3] != '' else None
      )
    type.save()


clearTable(TypeName)
data = loadData('type_names.csv')

for index, info in enumerate(data):
  if index > 0:

    typeName = TypeName (
        type = Type.objects.get(pk = int(info[0])),
        language = Language.objects.get(pk = int(info[1])),
        name = info[2]
      )
    typeName.save()


clearTable(TypeGameIndex)
data = loadData('type_game_indices.csv')

for index, info in enumerate(data):
  if index > 0:

    typeGameIndex = TypeGameIndex (
        type = Type.objects.get(pk = int(info[0])),
        generation = Generation.objects.get(pk = int(info[1])),
        game_index = int(info[2])
      )
    typeGameIndex.save()


clearTable(TypeEfficacy)
data = loadData('type_efficacy.csv')

for index, info in enumerate(data):
  if index > 0:

    typeEfficacy = TypeEfficacy (
        damage_type_id = int(info[0]),
        target_type_id = int(info[1]),
        damage_factor = int(info[2])
      )
    typeEfficacy.save()



###########
#  MOVES  #
###########

clearTable(MoveEffect)
data = loadData('move_effects.csv')

for index, info in enumerate(data):
  if index > 0:

    model = MoveEffect (
        id = int(info[0])
      )
    model.save()


clearTable(MoveEffectDescription)
data = loadData('move_effect_prose.csv')

for index, info in enumerate(data):
  if index > 0:

    model = MoveEffectDescription (
        move_effect = MoveEffect.objects.get(pk = int(info[1])),
        language = Language.objects.get(pk = int(info[1])),
        short_effect = info[2],
        effect = info[3]
      )
    model.save()


clearTable(MoveEffectChange)
data = loadData('move_effect_changelog.csv')

for index, info in enumerate(data):
  if index > 0:

    model = MoveEffectChange (
        id = int(info[0]),
        move_effect = MoveEffect.objects.get(pk = int(info[1])),
        version_group = VersionGroup.objects.get(pk = int(info[2]))
      )
    model.save()


clearTable(MoveEffectChangeDescription)
data = loadData('move_effect_changelog_prose.csv')

for index, info in enumerate(data):
  if index > 0:

    model = MoveEffectChangeDescription (
        move_effect_change = MoveEffectChange.objects.get(pk = int(info[0])),
        language = Language.objects.get(pk = int(info[1])),
        effect = info[2]
      )
    model.save()


clearTable(MoveTarget)
data = loadData('move_targets.csv')

for index, info in enumerate(data):
  if index > 0:

    model = MoveTarget (
        id = int(info[0]),
        name = info[1]
      )
    model.save()


clearTable(MoveTargetDescription)
data = loadData('move_target_prose.csv')

for index, info in enumerate(data):
  if index > 0:

    model = MoveTargetDescription (
        move_target = MoveTarget.objects.get(pk = int(info[0])),
        language = Language.objects.get(pk = int(info[1])),
        name = info[2],
        description = info[3]
      )
    model.save()


clearTable(Move)
data = loadData('moves.csv')

for index, info in enumerate(data):
  if index > 0:

    model = Move (
        id = int(info[0]),
        name = info[1],
        generation = Generation.objects.get(pk = int(info[2])),
        type = Type.objects.get(pk = int(info[3])),

        power = int(info[4]) if info[4] != '' else None,

        pp = int(info[5]) if info[5] != '' else None,

        accuracy = int(info[6]) if info[6] != '' else None,

        priority = int(info[7]) if info[7] != '' else None,

        move_target = MoveTarget.objects.get(pk = int(info[8])),
        move_damage_class = MoveDamageClass.objects.get(pk = int(info[9])),
        move_effect = MoveEffect.objects.get(pk = int(info[10])),

        move_effect_chance = int(info[11]) if info[11] != '' else None,

        contest_type_id = int(info[12]) if info[12] != '' else None,

        contest_effect_id = int(info[13]) if info[13] != '' else None,

        super_contest_effect_id = int(info[14]) if info[14] != '' else None
      )
    model.save()


clearTable(MoveName)
data = loadData('move_names.csv')

for index, info in enumerate(data):
  if index > 0:

    model = MoveName (
        move = Move.objects.get(pk = int(info[0])),
        language = Language.objects.get(pk = int(info[1])),
        name = info[2]
      )
    model.save()


clearTable(MoveFlavorText)
data = loadData('move_flavor_text.csv')

for index, info in enumerate(data):
  if index > 0:

    model = MoveFlavorText (
        move = Move.objects.get(pk = int(info[0])),
        version_group = VersionGroup.objects.get(pk = int(info[1])),
        language = Language.objects.get(pk = int(info[2])),
        flavor_text = info[3]
      )
    model.save()


clearTable(MoveChange)
data = loadData('move_changelog.csv')

for index, info in enumerate(data):
  if index > 0:

    model = MoveChange (
        move = Move.objects.get(pk = int(info[0])),
        version_group = VersionGroup.objects.get(pk = int(info[1])),

        type = Type.objects.get(pk = int(info[2])) if info[2] != '' else None,

        power = int(info[3]) if info[3] != '' else None,

        pp = int(info[4]) if info[4] != '' else None,

        accuracy = int(info[5]) if info[5] != '' else None,

        move_effect = MoveEffect.objects.get(pk = int(info[6])) if info[6] != '' else None,

        move_effect_chance = int(info[7]) if info[7] != '' else None
      )
    model.save()


clearTable(MoveBattleStyle)
data = loadData('move_battle_styles.csv')

for index, info in enumerate(data):
  if index > 0:

    model = MoveBattleStyle (
        id = int(info[0]),
        name = info[1]
      )
    model.save()


clearTable(MoveBattleStyleName)
data = loadData('move_battle_style_prose.csv')

for index, info in enumerate(data):
  if index > 0:

    model = MoveBattleStyleName (
        move_battle_style = MoveBattleStyle.objects.get(pk = int(info[0])),
        language = Language.objects.get(pk = int(info[1])),
        name = info[2]
      )
    model.save()


clearTable(MoveFlag)
data = loadData('move_flags.csv')

for index, info in enumerate(data):
  if index > 0:

    model = MoveFlag (
        id = int(info[0]),
        name = info[1]
      )
    model.save()


clearTable(MoveFlagMap)
data = loadData('move_flag_map.csv')

for index, info in enumerate(data):
  if index > 0:

    model = MoveFlagMap (
        move = Move.objects.get(pk = int(info[0])),
        move_flag = MoveFlag.objects.get(pk = int(info[1])),
      )
    model.save()


clearTable(MoveFlagDescription)
data = loadData('move_flag_prose.csv')

for index, info in enumerate(data):
  if index > 0:

    model = MoveFlagDescription (
        move_flag = MoveFlag.objects.get(pk = int(info[0])),
        language = Language.objects.get(pk = int(info[1])),
        name = info[2],
        description = info[3]
      )
    model.save()


clearTable(MoveMetaAilment)
data = loadData('move_meta_ailments.csv')

for index, info in enumerate(data):
  if index > 0:

    model = MoveMetaAilment (
        id = int(info[0]),
        name = info[1]
      )
    model.save()


clearTable(MoveMetaAilmentName)
data = loadData('move_meta_ailment_names.csv')

for index, info in enumerate(data):
  if index > 0:

    model = MoveMetaAilmentName (
        move_meta_ailment = MoveMetaAilment.objects.get(pk = int(info[0])),
        language = Language.objects.get(pk = int(info[1])),
        name = info[2]
      )
    model.save()


clearTable(MoveMetaCategory)
data = loadData('move_meta_categories.csv')

for index, info in enumerate(data):
  if index > 0:

    model = MoveMetaCategory (
        id = int(info[0]),
        name = info[1]
      )
    model.save()


clearTable(MoveMetaCategoryDescription)
data = loadData('move_meta_category_prose.csv')

for index, info in enumerate(data):
  if index > 0:

    model = MoveMetaCategoryDescription (
        move_meta_category = MoveMetaCategory.objects.get(pk = int(info[0])),
        language = Language.objects.get(pk = int(info[1])),
        description = info[2]
      )
    model.save()


clearTable(MoveMeta)
data = loadData('move_meta.csv')

for index, info in enumerate(data):
  if index > 0:

    model = MoveMeta (
        move = Move.objects.get(pk = int(info[0])),
        move_meta_category = MoveMetaCategory.objects.get(pk = int(info[1])),
        move_meta_ailment = MoveMetaAilment.objects.get(pk = int(info[2])),
        min_hits = int(info[3]) if info[3] != '' else None,
        max_hits = int(info[4]) if info[4] != '' else None,
        min_turns = int(info[5]) if info[5] != '' else None,
        max_turns = int(info[6]) if info[6] != '' else None,
        drain = int(info[7]) if info[7] != '' else None,
        healing = int(info[8]) if info[8] != '' else None,
        crit_rate = int(info[9]) if info[9] != '' else None,
        ailment_chance = int(info[10]) if info[10] != '' else None,
        flinch_chance = int(info[11]) if info[11] != '' else None,
        stat_chance = int(info[12]) if info[12] != '' else None
      )
    model.save()


clearTable(MoveMetaStatChange)
data = loadData('move_meta_stat_changes.csv')

for index, info in enumerate(data):
  if index > 0:

    model = MoveMetaStatChange (
        move = Move.objects.get(pk = int(info[0])),
        stat = Stat.objects.get(pk = int(info[1])),
        change = int(info[2])
      )
    model.save()



#############
#  CONTEST  #
#############

clearTable(ContestType)
data = loadData('contest_types.csv')

for index, info in enumerate(data):
  if index > 0:

    model = ContestType (
        id = int(info[0]),
        name = info[1]
      )
    model.save()


clearTable(ContestTypeName)
data = loadData('contest_type_names.csv')

for index, info in enumerate(data):
  if index > 0:

    model = ContestTypeName (
        contest_type = ContestType.objects.get(pk = int(info[0])),
        language = Language.objects.get(pk = int(info[1])),
        name = info[2],
        flavor = info[3],
        color = info[4]
      )
    model.save()


clearTable(ContestEffect)
data = loadData('contest_effects.csv')

for index, info in enumerate(data):
  if index > 0:

    model = ContestEffect (
        id = int(info[0]),
        appeal = int(info[1]),
        jam = int(info[2])
      )
    model.save()


clearTable(ContestEffectDescription)
data = loadData('contest_effect_prose.csv')

for index, info in enumerate(data):
  if index > 0:

    model = ContestEffectDescription (
        contest_effect = ContestEffect.objects.get(pk = int(info[0])),
        language = Language.objects.get(pk = int(info[1])),
        flavor_text = info[2],
        effect = info[3]
      )
    model.save()


clearTable(ContestCombo)
data = loadData('contest_combos.csv')

for index, info in enumerate(data):
  if index > 0:

    model = ContestCombo (
        first_move = Move.objects.get(pk = int(info[0])),
        second_move = Move.objects.get(pk = int(info[1]))
      )
    model.save()


clearTable(SuperContestEffect)
data = loadData('super_contest_effects.csv')

for index, info in enumerate(data):
  if index > 0:

    model = SuperContestEffect (
        id = int(info[0]),
        appeal = int(info[1])
      )
    model.save()


clearTable(SuperContestEffectDescription)
data = loadData('super_contest_effect_prose.csv')

for index, info in enumerate(data):
  if index > 0:

    model = SuperContestEffectDescription (
        super_contest_effect = SuperContestEffect.objects.get(pk = int(info[0])),
        language = Language.objects.get(pk = int(info[1])),
        flavor_text = info[2]
      )
    model.save()


clearTable(SuperContestCombo)
data = loadData('super_contest_combos.csv')

for index, info in enumerate(data):
  if index > 0:

    model = SuperContestCombo (
        first_move = Move.objects.get(pk = int(info[0])),
        second_move = Move.objects.get(pk = int(info[1]))
      )
    model.save()



#############
#  BERRIES  #
#############

clearTable(BerryFirmness)
data = loadData('berry_firmness.csv')

for index, info in enumerate(data):
  if index > 0:

    model = BerryFirmness (
        id = int(info[0]),
        name = info[1]
      )
    model.save()


clearTable(BerryFirmnessName)
data = loadData('berry_firmness_names.csv')

for index, info in enumerate(data):
  if index > 0:

    model = BerryFirmnessName (
        berry_firmness = BerryFirmness.objects.get(pk = int(info[0])),
        language = Language.objects.get(pk = int(info[1])),
        name = info[2]
      )
    model.save()


clearTable(Berry)
data = loadData('berries.csv')

for index, info in enumerate(data):
  if index > 0:

    model = Berry (
        id = int(info[0]),
        item = Item.objects.get(pk = int(info[1])),
        berry_firmness = BerryFirmness.objects.get(pk = int(info[2])),
        natural_gift_power = int(info[3]),
        nature = None,
        size = int(info[5]),
        max_harvest = int(info[6]),
        growth_time = int(info[7]),
        soil_dryness = int(info[8]),
        smoothness = int(info[9])
      )
    model.save()


clearTable(BerryFlavor)
data = loadData('berry_flavors.csv')

for index, info in enumerate(data):
  if index > 0:

    model = BerryFlavor (
        berry = Berry.objects.get(pk = int(info[0])),
        contest_type = ContestType.objects.get(pk = int(info[1])),
        flavor = int(info[2])
      )
    model.save()



############
#  NATURE  #
############

clearTable(Nature)
data = loadData('natures.csv')

for index, info in enumerate(data):
  if index > 0:

    nature = Nature (
        id = int(info[0]),
        name = info[1],
        decreased_stat_id = Stat.objects.get(pk = int(info[2])),
        increased_stat_id = Stat.objects.get(pk = int(info[3])),
        hates_flavor_id = BerryFlavor.objects.get(pk = int(info[4])),
        likes_flavor_id = BerryFlavor.objects.get(pk = int(info[5])),
        game_index = info[6]
      )
    nature.save()


#Berry/Nature associations
data = loadData('berries.csv')

for index, info in enumerate(data):
  if index > 0:

    berry = Berry.objects.get(pk = int(info[0]))
    berry.nature = Nature.objects.get(pk = int(info[4]))
    berry.save()


clearTable(NatureName)
data = loadData('nature_names.csv')

for index, info in enumerate(data):
  if index > 0:

    natureName = NatureName (
        nature = Nature.objects.get(pk = int(info[0])),
        language = Language.objects.get(pk = int(info[1])),
        name = info[2]
      )
    natureName.save()


clearTable(NaturePokeathlonStat)
data = loadData('nature_pokeathlon_stats.csv')

for index, info in enumerate(data):
  if index > 0:

    naturePokeathlonStat = NaturePokeathlonStat (
        nature = Nature.objects.get(pk = int(info[0])),
        pokeathlon_stat = PokeathlonStat.objects.get(pk = int(info[1])),
        max_change = info[2]
      )
    naturePokeathlonStat.save()


clearTable(NatureBattleStylePreference)
data = loadData('nature_battle_style_preferences.csv')

for index, info in enumerate(data):
  if index > 0:

    model = NatureBattleStylePreference (
        nature = Nature.objects.get(pk = int(info[0])),
        move_battle_style_id = int(info[1]),
        low_hp_preference = info[2],
        high_hp_preference = info[3]
      )
    model.save()



############
#  GENDER  #
############

clearTable(Gender)
data = loadData('genders.csv')

for index, info in enumerate(data):
  if index > 0:

    model = Gender (
        id = int(info[0]),
        name = info[1]
      )
    model.save()



################
#  EXPERIENCE  #
################

clearTable(Experience)
data = loadData('experience.csv')

for index, info in enumerate(data):
  if index > 0:

    model = Experience (
        growth_rate = GrowthRate.objects.get(pk = int(info[0])),
        level = int(info[1]),
        experience = int(info[2])
      )
    model.save()



##############
#  MACHINES  #
##############

clearTable(Machine)
data = loadData('machines.csv')

for index, info in enumerate(data):
  if index > 0:

    model = Machine (
        machine_number = int(info[0]),
        version_group = VersionGroup.objects.get(pk = int(info[1])),
        item = Item.objects.get(pk = int(info[2])),
        move = Move.objects.get(pk = int(info[3])),
      )
    model.save()



###############
#  EVOLUTION  #
###############

clearTable(EvolutionChain)
data = loadData('evolution_chains.csv')

for index, info in enumerate(data):
  if index > 0:

    model = EvolutionChain (
        id = int(info[0]),
        baby_evolution_item = Item.objects.get(pk = int(info[1])) if info[1] != '' else None,
      )
    model.save()


clearTable(EvolutionTrigger)
data = loadData('evolution_triggers.csv')

for index, info in enumerate(data):
  if index > 0:

    model = EvolutionTrigger (
        id = int(info[0]),
        name = info[1]
      )
    model.save()


clearTable(EvolutionTriggerName)
data = loadData('evolution_trigger_prose.csv')

for index, info in enumerate(data):
  if index > 0:

    model = EvolutionTriggerName (
        evolution_trigger = EvolutionTrigger.objects.get(pk = int(info[0])),
        language = Language.objects.get(pk = int(info[1])),
        name = info[2]
      )
    model.save()



#############
#  POKEDEX  #
#############

clearTable(Pokedex)
data = loadData('pokedexes.csv')

for index, info in enumerate(data):
  if index > 0:

    model = Pokedex (
        id = int(info[0]),
        region = Region.objects.get(pk = int(info[1])) if info[1] != '' else None,
        name = info[2],
        is_main_series = bool(info[3])
      )
    model.save()


clearTable(PokedexDescription)
data = loadData('pokedex_prose.csv')

for index, info in enumerate(data):
  if index > 0:

    model = PokedexDescription (
        pokedex = Pokedex.objects.get(pk = int(info[0])),
        language = Language.objects.get(pk = int(info[1])),
        name = info[2],
        description = info[3]
      )
    model.save()


clearTable(PokedexVersionGroup)
data = loadData('pokedex_version_groups.csv')

for index, info in enumerate(data):
  if index > 0:

    model = PokedexVersionGroup (
        pokedex = Pokedex.objects.get(pk = int(info[0])),
        version_group = VersionGroup.objects.get(pk = int(info[1]))
      )
    model.save()



#############
#  POKEMON  #
#############

clearTable(PokemonColor)
data = loadData('pokemon_colors.csv')

for index, info in enumerate(data):
  if index > 0:

    model = PokemonColor (
        id = int(info[0]),
        name = info[1]
      )
    model.save()


clearTable(PokemonColorName)
data = loadData('pokemon_color_names.csv')

for index, info in enumerate(data):
  if index > 0:

    model = PokemonColorName (
        pokemon_color = PokemonColor.objects.get(pk = int(info[0])),
        language = Language.objects.get(pk = int(info[1])),
        name = info[2]
      )
    model.save()


clearTable(PokemonShape)
data = loadData('pokemon_shapes.csv')

for index, info in enumerate(data):
  if index > 0:

    model = PokemonShape (
        id = int(info[0]),
        name = info[1]
      )
    model.save()


clearTable(PokemonShapeName)
data = loadData('pokemon_shape_prose.csv')

for index, info in enumerate(data):
  if index > 0:

    model = PokemonShapeName (
        pokemon_shape = PokemonShape.objects.get(pk = int(info[0])),
        language = Language.objects.get(pk = int(info[1])),
        name = info[2],
        awesome_name = info[3]
      )
    model.save()


clearTable(PokemonHabitat)
data = loadData('pokemon_habitats.csv')

for index, info in enumerate(data):
  if index > 0:

    model = PokemonHabitat (
        id = int(info[0]),
        name = info[1]
      )
    model.save()


clearTable(PokemonSpecies)
data = loadData('pokemon_species.csv')

for index, info in enumerate(data):
  if index > 0:

    model = PokemonSpecies (
        id = int(info[0]),
        name = info[1],
        generation = Generation.objects.get(pk = int(info[2])),
        evolves_from_species = None,
        evolution_chain = EvolutionChain.objects.get(pk = int(info[4])),
        pokemon_color = PokemonColor.objects.get(pk = int(info[5])),
        pokemon_shape = PokemonShape.objects.get(pk = int(info[6])),
        pokemon_habitat = PokemonHabitat.objects.get(pk = int(info[7])) if info[7] != '' else None,
        gender_rate = int(info[8]),
        capture_rate = int(info[9]),
        base_happiness = int(info[10]),
        is_baby = bool(info[11]),
        hatch_counter = int(info[12]),
        has_gender_differences = bool(info[13]),
        growth_rate = GrowthRate.objects.get(pk = int(info[14])),
        forms_switchable = bool(info[15]),
        order = int(info[16])
      )
    model.save()

data = loadData('pokemon_species.csv')

for index, info in enumerate(data):
  if index > 0:

    evolves = PokemonSpecies.objects.get(pk = int(info[3])) if info[3] != '' else None

    if evolves:
      species = PokemonSpecies.objects.get(pk = int(info[0]))
      species.evolves_from_species = evolves
      species.save()


clearTable(PokemonSpeciesName)
data = loadData('pokemon_species_names.csv')

for index, info in enumerate(data):
  if index > 0:

    model = PokemonSpeciesName (
        pokemon_species = PokemonSpecies.objects.get(pk = int(info[0])),
        language = Language.objects.get(pk = int(info[1])),
        name = info[2],
        genus = info[3]
      )
    model.save()


clearTable(PokemonSpeciesDescription)
data = loadData('pokemon_species_prose.csv')

for index, info in enumerate(data):
  if index > 0:

    model = PokemonSpeciesDescription (
        pokemon_species = PokemonSpecies.objects.get(pk = int(info[0])),
        language = Language.objects.get(pk = int(info[1])),
        description = info[2]
      )
    model.save()


clearTable(PokemonSpeciesFlavorText)
data = loadData('pokemon_species_flavor_text.csv')

for index, info in enumerate(data):
  if index > 0:

    model = PokemonSpeciesFlavorText (
        pokemon_species = PokemonSpecies.objects.get(pk = int(info[0])),
        version = Version.objects.get(pk = int(info[1])),
        language = Language.objects.get(pk = int(info[2])),
        flavor_text = info[3]
      )
    model.save()


clearTable(Pokemon)
data = loadData('pokemon.csv')

for index, info in enumerate(data):
  if index > 0:

    model = Pokemon (
        id = int(info[0]),
        name = info[1],
        pokemon_species = PokemonSpecies.objects.get(pk = int(info[2])),
        height = int(info[3]),
        weight = int(info[4]),
        base_experience = int(info[5]),
        order = int(info[6]),
        is_default = bool(info[7])
      )
    model.save()


clearTable(PokemonAbility)
data = loadData('pokemon_abilities.csv')

for index, info in enumerate(data):
  if index > 0:

    model = PokemonAbility (
        pokemon = Pokemon.objects.get(pk = int(info[0])),
        ability = Ability.objects.get(pk = int(info[1])),
        is_hidden = bool(info[2]),
        slot = int(info[3])
      )
    model.save()


clearTable(PokemonDexNumber)
data = loadData('pokemon_dex_numbers.csv')

for index, info in enumerate(data):
  if index > 0:

    model = PokemonDexNumber (
        pokemon_species = PokemonSpecies.objects.get(pk = int(info[0])),
        pokedex = Pokedex.objects.get(pk = int(info[1])),
        pokedex_number = int(info[2])
      )
    model.save()


clearTable(PokemonEggGroup)
data = loadData('pokemon_egg_groups.csv')

for index, info in enumerate(data):
  if index > 0:

    model = PokemonEggGroup (
        pokemon_species = PokemonSpecies.objects.get(pk = int(info[0])),
        egg_group = EggGroup.objects.get(pk = int(info[1]))
      )
    model.save()


clearTable(PokemonEvolution)
data = loadData('pokemon_evolution.csv')

for index, info in enumerate(data):
  if index > 0:

    model = PokemonEvolution (
        id = int(info[0]),
        evolved_species = PokemonSpecies.objects.get(pk = int(info[1])),
        evolution_trigger = EvolutionTrigger.objects.get(pk = int(info[2])),
        evolution_item = Item.objects.get(pk = int(info[3])) if info[3] != '' else None,
        min_level = int(info[4]) if info[4] != '' else None,
        gender = Gender.objects.get(pk = int(info[5])) if info[5] != '' else None,
        location_id = int(info[6]) if info[6] != '' else None,
        held_item = Item.objects.get(pk = int(info[7])) if info[7] != '' else None,
        time_of_day = info[8],
        known_move = Move.objects.get(pk = int(info[9])) if info[9] != '' else None,
        known_move_type = Type.objects.get(pk = int(info[10])) if info[10] != '' else None,
        min_happiness = int(info[11]) if info[11] != '' else None,
        min_beauty = int(info[12]) if info[12] != '' else None,
        min_affection = int(info[13]) if info[13] != '' else None,
        relative_physical_stats = int(info[14]) if info[14] != '' else None,
        party_species = PokemonSpecies.objects.get(pk = int(info[15])) if info[15] != '' else None,
        party_type = Type.objects.get(pk = int(info[16])) if info[16] != '' else None,
        trade_species = PokemonSpecies.objects.get(pk = int(info[17])) if info[17] != '' else None,
        needs_overworld_rain = bool(info[18]),
        turn_upside_down = bool(info[19])
      )
    model.save()


clearTable(PokemonForm)
data = loadData('pokemon_forms.csv')

for index, info in enumerate(data):
  if index > 0:

    model = PokemonForm (
        id = int(info[0]),
        name = info[1],
        form_identifier = info[2],
        pokemon = Pokemon.objects.get(pk = int(info[3])),
        introduced_in_version_group = VersionGroup.objects.get(pk = int(info[4])),
        is_default = bool(info[5]),
        is_battle_only = bool(info[6]),
        is_mega = bool(info[7]),
        form_order = int(info[8]),
        order = int(info[9])
      )
    model.save()


clearTable(PokemonFormName)
data = loadData('pokemon_form_names.csv')

for index, info in enumerate(data):
  if index > 0:

    model = PokemonFormName (
        pokemon_form = PokemonForm.objects.get(pk = int(info[0])),
        language = Language.objects.get(pk = int(info[1])),
        name = info[2],
        pokemon_name = info[3]
      )
    model.save()


clearTable(PokemonFormGeneration)
data = loadData('pokemon_form_generations.csv')

for index, info in enumerate(data):
  if index > 0:

    model = PokemonFormGeneration (
        pokemon_form = PokemonForm.objects.get(pk = int(info[0])),
        generation = Generation.objects.get(pk = int(info[1])),
        game_index = int(info[2])
      )
    model.save()


clearTable(PokemonGameIndex)
data = loadData('pokemon_game_indices.csv')

for index, info in enumerate(data):
  if index > 0:

    model = PokemonGameIndex (
        pokemon = Pokemon.objects.get(pk = int(info[0])),
        version = Version.objects.get(pk = int(info[1])),
        game_index = int(info[2])
      )
    model.save()


clearTable(PokemonGameIndex)
data = loadData('pokemon_game_indices.csv')

for index, info in enumerate(data):
  if index > 0:

    model = PokemonGameIndex (
        pokemon = Pokemon.objects.get(pk = int(info[0])),
        version = Version.objects.get(pk = int(info[1])),
        game_index = int(info[2])
      )
    model.save()


clearTable(PokemonHabitatName)
data = loadData('pokemon_habitat_names.csv')

for index, info in enumerate(data):
  if index > 0:

    model = PokemonHabitatName (
        pokemon_habitat = PokemonHabitat.objects.get(pk = int(info[0])),
        language = Language.objects.get(pk = int(info[1])),
        name = info[2]
      )
    model.save()


clearTable(PokemonItem)
data = loadData('pokemon_items.csv')

for index, info in enumerate(data):
  if index > 0:

    model = PokemonItem (
        pokemon = Pokemon.objects.get(pk = int(info[0])),
        version = Version.objects.get(pk = int(info[1])),
        item = Item.objects.get(pk = int(info[2])),
        rarity = int(info[3])
      )
    model.save()


clearTable(PokemonMoveMethod)
data = loadData('pokemon_move_methods.csv')

for index, info in enumerate(data):
  if index > 0:

    model = PokemonMoveMethod (
        id = int(info[0]),
        name = info[1]
      )
    model.save()


clearTable(PokemonMoveMethodName)
data = loadData('pokemon_move_method_prose.csv')

for index, info in enumerate(data):
  if index > 0:

    model = PokemonMoveMethodName (
        pokemon_move_method = PokemonMoveMethod.objects.get(pk = int(info[0])),
        language = Language.objects.get(pk = int(info[1])),
        name = info[2],
        description = info[3]
      )
    model.save()


clearTable(PokemonMove)
data = loadData('pokemon_moves.csv')

for index, info in enumerate(data):
  if index > 0:

    model = PokemonMove (
        pokemon = Pokemon.objects.get(pk = int(info[0])),
        version_group = VersionGroup.objects.get(pk = int(info[1])),
        move = Move.objects.get(pk = int(info[2])),
        pokemon_move_method = PokemonMoveMethod.objects.get(pk = int(info[3])),
        level = int(info[4]),
        order = int(info[5]) if info[5] != '' else None,
      )
    model.save()


clearTable(PokemonStat)
data = loadData('pokemon_stats.csv')

for index, info in enumerate(data):
  if index > 0:

    model = PokemonStat (
        pokemon = Pokemon.objects.get(pk = int(info[0])),
        stat = Stat.objects.get(pk = int(info[1])),
        base_stat = int(info[2]),
        effort = int(info[3])
      )
    model.save()


clearTable(PokemonType)
data = loadData('pokemon_types.csv')

for index, info in enumerate(data):
  if index > 0:

    model = PokemonType (
        pokemon = Pokemon.objects.get(pk = int(info[0])),
        type = Type.objects.get(pk = int(info[1])),
        slot = int(info[2])
      )
    model.save()



##############
# ENCOUNTER  #
##############

clearTable(Location)
data = loadData('locations.csv')

for index, info in enumerate(data):
  if index > 0:

    model = Location (
        id = int(info[0]),
        region = Region.objects.get(pk = int(info[1])) if info[1] != '' else None,
        name = info[2]
      )
    model.save()


clearTable(LocationName)
data = loadData('location_names.csv')

for index, info in enumerate(data):
  if index > 0:

    model = LocationName (
        location = Location.objects.get(pk = int(info[0])),
        language = Language.objects.get(pk = int(info[1])),
        name = info[2]
      )
    model.save()


clearTable(LocationGameIndex)
data = loadData('location_game_indices.csv')

for index, info in enumerate(data):
  if index > 0:

    model = LocationGameIndex (
        location = Location.objects.get(pk = int(info[0])),
        generation = Generation.objects.get(pk = int(info[1])),
        game_index = int(info[2])
      )
    model.save()


clearTable(LocationArea)
data = loadData('location_areas.csv')

for index, info in enumerate(data):
  if index > 0:

    model = LocationArea (
        id = int(info[0]),
        location = Location.objects.get(pk = int(info[1])),
        game_index = int(info[2]),
        name = info[3]
      )
    model.save()


clearTable(LocationAreaName)
data = loadData('location_area_prose.csv')

for index, info in enumerate(data):
  if index > 0:

    model = LocationAreaName (
        location_area = LocationArea.objects.get(pk = int(info[0])),
        language = Language.objects.get(pk = int(info[1])),
        name = info[2]
      )
    model.save()


clearTable(LocationAreaEncounterRate)
data = loadData('location_area_encounter_rates.csv')

for index, info in enumerate(data):
  if index > 0:

    model = LocationAreaEncounterRate (
        location_area = LocationArea.objects.get(pk = int(info[0])),
        encounter_method = None,
        version = Version.objects.get(pk = int(info[2])),
        rate = int(info[3])
      )
    model.save()



###############
#  ENCOUNTER  #
###############

clearTable(EncounterMethod)
data = loadData('encounter_methods.csv')

for index, info in enumerate(data):
  if index > 0:

    model = EncounterMethod (
        id = int(info[0]),
        name = info[1],
        order = int(info[2])
      )
    model.save()


clearTable(EncounterMethodName)
data = loadData('encounter_method_prose.csv')

for index, info in enumerate(data):
  if index > 0:

    model = EncounterMethodName (
        encounter_method = EncounterMethod.objects.get(pk = int(info[0])),
        language = Language.objects.get(pk = int(info[1])),
        name = info[2]
      )
    model.save()


clearTable(EncounterSlot)
data = loadData('encounter_slots.csv')

for index, info in enumerate(data):
  if index > 0:

    model = EncounterSlot (
        id = int(info[0]),
        version_group = VersionGroup.objects.get(pk = int(info[1])),
        encounter_method = EncounterMethod.objects.get(pk = int(info[2])),
        slot = int(info[3]) if info[3] != '' else None,
        rarity = int(info[4])
      )
    model.save()


clearTable(EncounterCondition)
data = loadData('encounter_conditions.csv')

for index, info in enumerate(data):
  if index > 0:

    model = EncounterCondition (
        id = int(info[0]),
        name = info[1]
      )
    model.save()


clearTable(EncounterConditionName)
data = loadData('encounter_condition_prose.csv')

for index, info in enumerate(data):
  if index > 0:

    model = EncounterConditionName (
        encounter_condition = EncounterCondition.objects.get(pk = int(info[0])),
        language = Language.objects.get(pk = int(info[1])),
        name = info[2]
      )
    model.save()


clearTable(Encounter)
data = loadData('encounters.csv')

for index, info in enumerate(data):
  if index > 0:

    model = Encounter (
        id = int(info[0]),
        version = Version.objects.get(pk = int(info[1])),
        location_area = LocationArea.objects.get(pk = int(info[2])),
        encounter_slot = EncounterSlot.objects.get(pk = int(info[3])),
        pokemon = Pokemon.objects.get(pk = int(info[4])),
        min_level = int(info[5]),
        max_level = int(info[6])
      )
    model.save()


clearTable(EncounterConditionValue)
data = loadData('encounter_condition_values.csv')

for index, info in enumerate(data):
  if index > 0:

    model = EncounterConditionValue (
        id = int(info[0]),
        encounter_condition = EncounterCondition.objects.get(pk = int(info[1])),
        name = info[2],
        is_default = bool(info[3])
      )
    model.save()


clearTable(EncounterConditionValueName)
data = loadData('encounter_condition_value_prose.csv')

for index, info in enumerate(data):
  if index > 0:

    model = EncounterConditionValueName (
        encounter_condition_value = EncounterConditionValue.objects.get(pk = int(info[0])),
        language = Language.objects.get(pk = int(info[1])),
        name = info[2],
      )
    model.save()


clearTable(EncounterConditionValueMap)
data = loadData('encounter_condition_value_map.csv')

for index, info in enumerate(data):
  if index > 0:

    model = EncounterConditionValueMap (
        encounter = Encounter.objects.get(pk = int(info[0])),
        encounter_condition_value = EncounterConditionValue.objects.get(pk = int(info[1]))
      )
    model.save()


#Location/Encounter associations
data = loadData('location_area_encounter_rates.csv')

for index, info in enumerate(data):
  if index > 0:

    laer = LocationAreaEncounterRate.objects.get(pk = int(info[0]))
    laer.encounter_method = EncounterMethod.objects.get(pk = int(info[1]))
    laer.save()



##############
#  PAL PARK  #
##############

clearTable(PalParkArea)
data = loadData('pal_park_areas.csv')

for index, info in enumerate(data):
  if index > 0:

    model = PalParkArea (
        id = int(info[0]),
        name = info[1]
      )
    model.save()


clearTable(PalParkAreaName)
data = loadData('pal_park_area_names.csv')

for index, info in enumerate(data):
  if index > 0:

    model = PalParkAreaName (
        pal_park_area = PalParkArea.objects.get(pk = int(info[0])),
        language = Language.objects.get(pk = int(info[1])),
        name = info[2]
      )
    model.save()


clearTable(PalPark)
data = loadData('pal_park.csv')

for index, info in enumerate(data):
  if index > 0:

    model = PalPark (
        pokemon_species = PokemonSpecies.objects.get(pk = int(info[0])),
        pal_park_area = PalParkArea.objects.get(pk = int(info[1])),
        rate = int(info[2])
      )
    model.save()<|MERGE_RESOLUTION|>--- conflicted
+++ resolved
@@ -11,11 +11,7 @@
 #  If you don't need all of the data just go into data/v2/build.py and
 #  comment out everything but what you need to build the tables you're looking for.
 #  This might be useful because some of the csv files are massive
-<<<<<<< HEAD
-#  (pokemon_moves expecially) and it can take about 30 minutes to build everything.
-=======
 #  (pokemon_moves expecially) and it can take about 25 minutes to build everything.
->>>>>>> 35f4fa58
 
 import csv
 import os
